--- conflicted
+++ resolved
@@ -38,6 +38,7 @@
 
   target_link_libraries(${TARGET_NAME}
     daemon
+    settings
     shared
     update)
 endfunction()
@@ -47,27 +48,6 @@
   add_target(platform_test)
 endif()
 
-<<<<<<< HEAD
-foreach(BACKEND IN LISTS MULTIPASS_BACKENDS)
-  string(TOUPPER ${BACKEND}_ENABLED DEF)
-  target_compile_definitions(platform PRIVATE -D${DEF})
-
-  target_link_libraries(platform
-    ${BACKEND}_backend)
-endforeach()
-
-include_directories(platform
-  backends
-  ${CMAKE_SOURCE_DIR}/src)
-
-target_link_libraries(platform
-  daemon
-  settings
-  shared
-  update)
-
-=======
->>>>>>> d48e5dc9
 add_subdirectory(backends)
 add_subdirectory(client)
 add_subdirectory(console)
