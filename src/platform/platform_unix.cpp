/*
 * Copyright (C) 2017-2021 Canonical, Ltd.
 *
 * This program is free software; you can redistribute it and/or modify
 * it under the terms of the GNU General Public License as published by
 * the Free Software Foundation; version 3.
 *
 * This program is distributed in the hope that it will be useful,
 * but WITHOUT ANY WARRANTY; without even the implied warranty of
 * MERCHANTABILITY or FITNESS FOR A PARTICULAR PURPOSE.  See the
 * GNU General Public License for more details.
 *
 * You should have received a copy of the GNU General Public License
 * along with this program.  If not, see <http://www.gnu.org/licenses/>.
 */

#include <multipass/format.h>
#include <multipass/platform.h>
#include <multipass/platform_unix.h>

#include <sys/stat.h>
#include <sys/time.h>
#include <unistd.h>

#include <libssh/sftp.h>

namespace mp = multipass;

namespace
{
sftp_attributes_struct stat_to_attr(const struct stat* st)
{
    sftp_attributes_struct attr{};

    attr.size = st->st_size;

    attr.uid = st->st_uid;
    attr.gid = st->st_gid;

    attr.flags =
        SSH_FILEXFER_ATTR_SIZE | SSH_FILEXFER_ATTR_UIDGID | SSH_FILEXFER_ATTR_PERMISSIONS | SSH_FILEXFER_ATTR_ACMODTIME;

    attr.atime = st->st_atime;
    attr.mtime = st->st_mtime;

    attr.permissions = st->st_mode;

    return attr;
}
} // namespace

int mp::platform::Platform::chown(const char* path, unsigned int uid, unsigned int gid) const
{
    return ::lchown(path, uid, gid);
}

bool mp::platform::Platform::symlink(const char* target, const char* link, bool is_dir) const
{
    return ::symlink(target, link) == 0;
}

int mp::platform::Platform::utime(const char* path, int atime, int mtime) const
{
    struct timeval tv[2];
    tv[0].tv_sec = atime;
    tv[0].tv_usec = 0;
    tv[1].tv_sec = mtime;
    tv[1].tv_usec = 0;

    return ::lutimes(path, tv);
}

std::string mp::platform::Platform::alias_path_message() const
{
    return fmt::format("You'll need to add this to your shell configuration (.bashrc, .zshrc or so) for\n"
<<<<<<< HEAD
                       "aliases to work without prefixing with `multipass`:\n\nPATH=$PATH:{}\n",
=======
                       "aliases to work without prefixing with `multipass`:\n\nPATH=\"$PATH:{}\"\n",
>>>>>>> f46229f6
                       get_alias_scripts_folder().absolutePath());
}

int mp::platform::symlink_attr_from(const char* path, sftp_attributes_struct* attr)
{
    struct stat st
    {
    };

    auto ret = lstat(path, &st);

    if (ret < 0)
        return ret;

    *attr = stat_to_attr(&st);

    return 0;
}

sigset_t mp::platform::make_sigset(const std::vector<int>& sigs)
{
    sigset_t sigset;
    sigemptyset(&sigset);
    for (auto signal : sigs)
    {
        sigaddset(&sigset, signal);
    }
    return sigset;
}

sigset_t mp::platform::make_and_block_signals(const std::vector<int>& sigs)
{
    auto sigset{make_sigset(sigs)};
    pthread_sigmask(SIG_BLOCK, &sigset, nullptr);
    return sigset;
}

std::function<int()> mp::platform::make_quit_watchdog()
{
    return [sigset = make_and_block_signals({SIGQUIT, SIGTERM, SIGHUP})]() {
        int sig = -1;
        sigwait(&sigset, &sig);
        return sig;
    };
}<|MERGE_RESOLUTION|>--- conflicted
+++ resolved
@@ -73,11 +73,7 @@
 std::string mp::platform::Platform::alias_path_message() const
 {
     return fmt::format("You'll need to add this to your shell configuration (.bashrc, .zshrc or so) for\n"
-<<<<<<< HEAD
-                       "aliases to work without prefixing with `multipass`:\n\nPATH=$PATH:{}\n",
-=======
                        "aliases to work without prefixing with `multipass`:\n\nPATH=\"$PATH:{}\"\n",
->>>>>>> f46229f6
                        get_alias_scripts_folder().absolutePath());
 }
 
