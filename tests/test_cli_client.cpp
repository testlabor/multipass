/*
 * Copyright (C) 2017-2022 Canonical, Ltd.
 *
 * This program is free software; you can redistribute it and/or modify
 * it under the terms of the GNU General Public License as published by
 * the Free Software Foundation; version 3.
 *
 * This program is distributed in the hope that it will be useful,
 * but WITHOUT ANY WARRANTY; without even the implied warranty of
 * MERCHANTABILITY or FITNESS FOR A PARTICULAR PURPOSE.  See the
 * GNU General Public License for more details.
 *
 * You should have received a copy of the GNU General Public License
 * along with this program.  If not, see <http://www.gnu.org/licenses/>.
 *
 */

#include "common.h"
#include "disabling_macros.h"
#include "fake_alias_config.h"
#include "mock_cert_provider.h"
#include "mock_environment_helpers.h"
#include "mock_file_ops.h"
#include "mock_platform.h"
#include "mock_settings.h"
#include "mock_standard_paths.h"
#include "mock_stdcin.h"
#include "mock_terminal.h"
#include "mock_utils.h"
#include "path.h"
#include "stub_cert_store.h"
#include "stub_terminal.h"

#include <src/client/cli/client.h>
#include <src/client/cli/cmd/remote_settings_handler.h>
#include <src/daemon/daemon_rpc.h>

#include <multipass/constants.h>
#include <multipass/exceptions/settings_exceptions.h>

#include <QStringList>
#include <QTemporaryFile>
#include <QtCore/QTemporaryDir>
#include <QtGlobal>

#include <chrono>
#include <initializer_list>
#include <thread>
#include <utility>

namespace mp = multipass;
namespace mpt = multipass::test;
using namespace testing;

namespace
{

struct MockDaemonRpc : public mp::DaemonRpc
{
    using mp::DaemonRpc::DaemonRpc; // ctor

    MOCK_METHOD3(create, grpc::Status(grpc::ServerContext* context, const mp::CreateRequest* request,
                                      grpc::ServerWriter<mp::CreateReply>* reply)); // here only to ensure not called
    MOCK_METHOD3(launch, grpc::Status(grpc::ServerContext* context, const mp::LaunchRequest* request,
                                      grpc::ServerWriter<mp::LaunchReply>* reply));
    MOCK_METHOD3(purge, grpc::Status(grpc::ServerContext* context, const mp::PurgeRequest* request,
                                     grpc::ServerWriter<mp::PurgeReply>* response));
    MOCK_METHOD3(find, grpc::Status(grpc::ServerContext* context, const mp::FindRequest* request,
                                    grpc::ServerWriter<mp::FindReply>* response));
    MOCK_METHOD3(info, grpc::Status(grpc::ServerContext* context, const mp::InfoRequest* request,
                                    grpc::ServerWriter<mp::InfoReply>* response));
    MOCK_METHOD3(list, grpc::Status(grpc::ServerContext* context, const mp::ListRequest* request,
                                    grpc::ServerWriter<mp::ListReply>* response));
    MOCK_METHOD3(mount, grpc::Status(grpc::ServerContext* context, const mp::MountRequest* request,
                                     grpc::ServerWriter<mp::MountReply>* response));
    MOCK_METHOD3(recover, grpc::Status(grpc::ServerContext* context, const mp::RecoverRequest* request,
                                       grpc::ServerWriter<mp::RecoverReply>* response));
    MOCK_METHOD3(ssh_info, grpc::Status(grpc::ServerContext* context, const mp::SSHInfoRequest* request,
                                        grpc::ServerWriter<mp::SSHInfoReply>* response));
    MOCK_METHOD3(start, grpc::Status(grpc::ServerContext* context, const mp::StartRequest* request,
                                     grpc::ServerWriter<mp::StartReply>* response));
    MOCK_METHOD3(stop, grpc::Status(grpc::ServerContext* context, const mp::StopRequest* request,
                                    grpc::ServerWriter<mp::StopReply>* response));
    MOCK_METHOD3(suspend, grpc::Status(grpc::ServerContext* context, const mp::SuspendRequest* request,
                                       grpc::ServerWriter<mp::SuspendReply>* response));
    MOCK_METHOD3(restart, grpc::Status(grpc::ServerContext* context, const mp::RestartRequest* request,
                                       grpc::ServerWriter<mp::RestartReply>* response));
    MOCK_METHOD3(delet, grpc::Status(grpc::ServerContext* context, const mp::DeleteRequest* request,
                                     grpc::ServerWriter<mp::DeleteReply>* response));
    MOCK_METHOD3(umount, grpc::Status(grpc::ServerContext* context, const mp::UmountRequest* request,
                                      grpc::ServerWriter<mp::UmountReply>* response));
    MOCK_METHOD3(version, grpc::Status(grpc::ServerContext* context, const mp::VersionRequest* request,
                                       grpc::ServerWriter<mp::VersionReply>* response));
    MOCK_METHOD3(ping,
                 grpc::Status(grpc::ServerContext* context, const mp::PingRequest* request, mp::PingReply* response));
    MOCK_METHOD3(get, grpc::Status(grpc::ServerContext* context, const mp::GetRequest* request,
                                   grpc::ServerWriter<mp::GetReply>* response));
    MOCK_METHOD3(authenticate, grpc::Status(grpc::ServerContext* context, const mp::AuthenticateRequest* request,
                                            grpc::ServerWriter<mp::AuthenticateReply>* response));
};

struct Client : public Test
{
    auto make_get_reply(const std::string& value)
    {
        return [value](Unused, Unused, grpc::ServerWriter<mp::GetReply>* response) {
            mp::GetReply get_reply;

            get_reply.set_value(value);

            response->Write(get_reply);

            return grpc::Status{};
        };
    }

    void SetUp() override
    {
        EXPECT_CALL(mock_settings, get(Eq(mp::petenv_key))).WillRepeatedly(Return(petenv_name));
        EXPECT_CALL(mock_settings, get(Eq(mp::winterm_key))).WillRepeatedly(Return("none"));
        EXPECT_CALL(mock_daemon, get(_, Property(&mp::GetRequest::key, StrEq(mp::mounts_key)), _))
            .WillRepeatedly(Invoke(make_get_reply("true"))); // Tests assume this default, but platforms may override.
        EXPECT_CALL(mpt::MockStandardPaths::mock_instance(), locate(_, _, _))
            .Times(AnyNumber()); // needed to allow general calls once we have added the specific expectation below
        EXPECT_CALL(mpt::MockStandardPaths::mock_instance(),
                    locate(_, mpt::match_qstring(EndsWith("settings.json")), _))
            .Times(AnyNumber())
            .WillRepeatedly(Return("")); /* Avoid writing to Windows Terminal settings. We use an "expectation" so that
                                            it gets reset at the end of each test (by VerifyAndClearExpectations) */

        EXPECT_CALL(*client_cert_provider, PEM_certificate()).WillOnce(Return(mpt::client_cert));
        EXPECT_CALL(*client_cert_provider, PEM_signing_key()).WillOnce(Return(mpt::client_key));
    }

    void TearDown() override
    {
        Mock::VerifyAndClearExpectations(&mock_daemon); /* We got away without this before because, being a strict mock
                                                           every call to mock_daemon had to be explicitly "expected".
                                                           Being the best match for incoming calls, each expectation
                                                           took precedence over the previous ones, preventing them from
                                                           being saturated inadvertently */
    }

    int setup_client_and_run(const std::vector<std::string>& command, mp::Terminal& term)
    {
        mp::ClientConfig client_config{server_address, std::move(client_cert_provider), &term};
        mp::Client client{client_config};
        QStringList args = QStringList() << "multipass_test";

        for (const auto& arg : command)
        {
            args << QString::fromStdString(arg);
        }
        return client.run(args);
    }

    int send_command(const std::vector<std::string>& command, std::ostream& cout = trash_stream,
                     std::ostream& cerr = trash_stream, std::istream& cin = trash_stream)
    {
        mpt::StubTerminal term(cout, cerr, cin);
        return setup_client_and_run(command, term);
    }

    template <typename Str1, typename Str2>
    std::string keyval_arg(Str1&& key, Str2&& val)
    {
        return fmt::format("{}={}", std::forward<Str1>(key), std::forward<Str2>(val));
    }

    std::string get_setting(const std::initializer_list<std::string>& args)
    {
        auto out = std::ostringstream{};
        std::vector<std::string> cmd{"get"};
        cmd.insert(end(cmd), cbegin(args), cend(args));

        EXPECT_THAT(send_command(cmd, out), Eq(mp::ReturnCode::Ok));

        auto ret = out.str();
        if (!ret.empty())
        {
            EXPECT_EQ(ret.back(), '\n');
            ret.pop_back(); // drop newline
        }

        return ret;
    }

    std::string get_setting(const std::string& key)
    {
        return get_setting({key});
    }

    auto make_automount_matcher(const QTemporaryDir& fake_home) const
    {
        const auto automount_source_matcher =
            Property(&mp::MountRequest::source_path, StrEq(fake_home.path().toStdString()));

        const auto target_instance_matcher = Property(&mp::TargetPathInfo::instance_name, StrEq(petenv_name));
        const auto target_path_matcher = Property(&mp::TargetPathInfo::target_path, StrEq(mp::home_automount_dir));
        const auto target_info_matcher = AllOf(target_instance_matcher, target_path_matcher);
        const auto automount_target_matcher =
            Property(&mp::MountRequest::target_paths, AllOf(Contains(target_info_matcher), SizeIs(1)));

        return AllOf(automount_source_matcher, automount_target_matcher);
    }

    auto make_launch_instance_matcher(const std::string& instance_name)
    {
        return Property(&mp::LaunchRequest::instance_name, StrEq(instance_name));
    }

    auto make_ssh_info_instance_matcher(const std::string& instance_name)
    {
        return Property(&mp::SSHInfoRequest::instance_name, ElementsAre(StrEq(instance_name)));
    }

    template <typename RequestType, typename Matcher>
    auto make_instances_matcher(const Matcher& instances_matcher)
    {
        return Property(&RequestType::instance_names, Property(&mp::InstanceNames::instance_name, instances_matcher));
    }

    template <typename RequestType, typename Sequence>
    auto make_instances_sequence_matcher(const Sequence& seq)
    {
        return make_instances_matcher<RequestType>(ElementsAreArray(seq));
    }

    template <typename RequestType, int size>
    auto make_instance_in_repeated_field_matcher(const std::string& instance_name)
    {
        static_assert(size > 0, "size must be positive");
        return make_instances_matcher<RequestType>(AllOf(Contains(StrEq(instance_name)), SizeIs(size)));
    }

    template <typename RequestType>
    auto make_request_verbosity_matcher(decltype(std::declval<RequestType>().verbosity_level()) verbosity)
    {
        return Property(&RequestType::verbosity_level, Eq(verbosity));
    }

    template <typename RequestType>
    auto make_request_timeout_matcher(decltype(std::declval<RequestType>().timeout()) timeout)
    {
        return Property(&RequestType::timeout, Eq(timeout));
    }

    void aux_set_cmd_rejects_bad_val(const char* key, const char* val)
    {
        EXPECT_CALL(mock_settings, set(Eq(key), Eq(val)))
            .WillRepeatedly(Throw(mp::InvalidSettingException{key, val, "bad"}));
        EXPECT_THAT(send_command({"set", keyval_arg(key, val)}), Eq(mp::ReturnCode::CommandLineError));
    }

    auto make_fill_listreply(std::vector<mp::InstanceStatus_Status> statuses)
    {
        return [statuses](Unused, Unused, grpc::ServerWriter<mp::ListReply>* response) {
            mp::ListReply list_reply;

            for (mp::InstanceStatus_Status status : statuses)
            {
                auto list_entry = list_reply.add_instances();
                list_entry->mutable_instance_status()->set_status(status);
            }

            response->Write(list_reply);

            return grpc::Status{};
        };
    }

    std::string negate_flag_string(const std::string& orig)
    {
        auto flag = QVariant{QString::fromStdString(orig)}.toBool();
        return QVariant::fromValue(!flag).toString().toStdString();
    }

#ifdef WIN32
    std::string server_address{"localhost:50051"};
#else
    std::string server_address{"unix:/tmp/test-multipassd.socket"};
#endif
    std::unique_ptr<mpt::MockCertProvider> client_cert_provider{std::make_unique<mpt::MockCertProvider>()};
    std::unique_ptr<mpt::MockCertProvider> daemon_cert_provider{std::make_unique<mpt::MockCertProvider>()};
    mpt::MockPlatform::GuardedMock attr{mpt::MockPlatform::inject<NiceMock>()};
    mpt::MockPlatform* mock_platform = attr.first;
    mpt::StubCertStore cert_store;
    StrictMock<MockDaemonRpc> mock_daemon{server_address, *daemon_cert_provider,
                                          &cert_store}; // strict to fail on unexpected calls and play well with sharing
<<<<<<< HEAD
    mpt::MockSettings::GuardedMock mock_settings_injection = mpt::MockSettings::inject();
    mpt::MockSettings& mock_settings = *mock_settings_injection.first;
    static std::stringstream trash_stream; // this may have contents (that we don't care about)
    static constexpr char petenv_name[] = "the-petenv";
=======
    mpt::MockSettings& mock_settings = mpt::MockSettings::mock_instance(); /* although this is shared, expectations are
                                                                              reset at the end of each test */
    inline static std::stringstream trash_stream{}; // this may have contents (that we don't care about)
>>>>>>> 9056c2cd
};

struct ClientAlias : public Client, public FakeAliasConfig
{
    ClientAlias()
    {
        EXPECT_CALL(mpt::MockStandardPaths::mock_instance(), writableLocation(_))
            .WillRepeatedly(Return(fake_alias_dir.path()));

        EXPECT_CALL(*mock_platform, create_alias_script(_, _)).WillRepeatedly(Return());
        EXPECT_CALL(*mock_platform, remove_alias_script(_)).WillRepeatedly(Return());
    }
};

typedef std::vector<std::pair<std::string, mp::AliasDefinition>> AliasesVector;

// Tests for no postional args given
TEST_F(Client, no_command_is_error)
{
    EXPECT_THAT(send_command({}), Eq(mp::ReturnCode::CommandFail));
}

TEST_F(Client, no_command_help_ok)
{
    EXPECT_THAT(send_command({"-h"}), Eq(mp::ReturnCode::Ok));
}

// Remote-handler tests
template <typename M>
auto match_uptr_to_remote_settings_handler(M&& matcher)
{
    return Pointee(
        Address(WhenDynamicCastTo<const mp::RemoteSettingsHandler*>(AllOf(NotNull(), std::forward<M>(matcher)))));
}

struct RemoteHandlerTest : public Client, public WithParamInterface<std::string>
{
    inline static const auto cmds = Values("", " ", "help", "get");
};

TEST_P(RemoteHandlerTest, registersRemoteSettingsHandler)
{
    EXPECT_CALL(mock_settings, // clang-format don't get it
                register_handler(match_uptr_to_remote_settings_handler(
                    Property(&mp::RemoteSettingsHandler::get_key_prefix, Eq("local.")))))
        .Times(1);

    send_command({GetParam()});
}

TEST_P(RemoteHandlerTest, unregistersRemoteSettingsHandler)
{
    auto handler = reinterpret_cast<mp::SettingsHandler*>(0x123123);
    EXPECT_CALL(mock_settings, register_handler(match_uptr_to_remote_settings_handler(_))).WillOnce(Return(handler));
    EXPECT_CALL(mock_settings, unregister_handler(handler)).Times(1);

    send_command({GetParam()});
}

INSTANTIATE_TEST_SUITE_P(Client, RemoteHandlerTest, RemoteHandlerTest::cmds);

struct RemoteHandlerVerbosity : public Client, WithParamInterface<std::tuple<int, std::string>>
{
};

TEST_P(RemoteHandlerVerbosity, honors_verbosity_in_remote_settings_handler)
{
    const auto& [num_vs, cmd] = GetParam();
    EXPECT_CALL(mock_settings, // clang-format hands off...
                register_handler(match_uptr_to_remote_settings_handler(
                    Property(&mp::RemoteSettingsHandler::get_verbosity, Eq(num_vs))))) // ... this piece of code
        .Times(1);

    auto vs = fmt::format("{}{}", num_vs ? "-" : "", std::string(num_vs, 'v'));
    send_command({vs, cmd});
}

INSTANTIATE_TEST_SUITE_P(Client, RemoteHandlerVerbosity, Combine(Range(0, 5), RemoteHandlerTest::cmds));

TEST_F(Client, handles_remote_handler_exception)
{
    auto cmd = "get";
    auto key = "nowhere";
    auto msg = "can't";
    auto details = "too far";

    EXPECT_CALL(mock_settings, get(QString{key}))
        .WillOnce(Throw(mp::RemoteHandlerException{grpc::Status{grpc::StatusCode::INVALID_ARGUMENT, msg, details}}));

    std::stringstream fake_cerr;
    auto got = send_command({cmd, key}, trash_stream, fake_cerr);

    EXPECT_THAT(fake_cerr.str(), AllOf(HasSubstr(cmd), HasSubstr(msg), HasSubstr(details)));
    EXPECT_EQ(got, mp::CommandFail);
}

// transfer cli tests
TEST_F(Client, transfer_cmd_good_source_remote)
{
    EXPECT_CALL(mock_daemon, ssh_info(_, _, _));
    EXPECT_THAT(send_command({"transfer", "test-vm:foo", mpt::test_data_path().toStdString() + "good_index.json"}),
                Eq(mp::ReturnCode::Ok));
}

TEST_F(Client, transfer_cmd_good_destination_remote)
{
    EXPECT_CALL(mock_daemon, ssh_info(_, _, _));
    EXPECT_THAT(send_command({"transfer", mpt::test_data_path().toStdString() + "good_index.json", "test-vm:bar"}),
                Eq(mp::ReturnCode::Ok));
}

TEST_F(Client, transfer_cmd_help_ok)
{
    EXPECT_THAT(send_command({"transfer", "-h"}), Eq(mp::ReturnCode::Ok));
}

TEST_F(Client, transfer_cmd_fails_invalid_source_file)
{
    EXPECT_THAT(send_command({"transfer", "foo", "test-vm:bar"}), Eq(mp::ReturnCode::CommandLineError));
}

TEST_F(Client, transfer_cmd_fails_source_is_dir)
{
    EXPECT_THAT(send_command({"transfer", mpt::test_data_path().toStdString(), "test-vm:bar"}),
                Eq(mp::ReturnCode::CommandLineError));
}

TEST_F(Client, transfer_cmd_fails_no_instance)
{
    EXPECT_THAT(send_command({"transfer", mpt::test_data_path().toStdString() + "good_index.json", "."}),
                Eq(mp::ReturnCode::CommandLineError));
}

TEST_F(Client, transfer_cmd_fails_instance_both_source_destination)
{
    EXPECT_THAT(send_command({"transfer", "test-vm1:foo", "test-vm2:bar"}), Eq(mp::ReturnCode::CommandLineError));
}

TEST_F(Client, transfer_cmd_fails_too_few_args)
{
    EXPECT_THAT(send_command({"transfer", "foo"}), Eq(mp::ReturnCode::CommandLineError));
}

TEST_F(Client, transfer_cmd_fails_source_path_empty)
{
    EXPECT_THAT(send_command({"transfer", "test-vm1:", "bar"}), Eq(mp::ReturnCode::CommandLineError));
}

TEST_F(Client, transfer_cmd_fails_multiple_sources_destination_file)
{
    EXPECT_THAT(send_command({"transfer", "test-vm1:foo", "test-vm2:bar",
                              mpt::test_data_path().toStdString() + "good_index.json"}),
                Eq(mp::ReturnCode::CommandLineError));
}

TEST_F(Client, transfer_cmd_stdin_good_destination_ok)
{
    EXPECT_CALL(mock_daemon, ssh_info(_, _, _));
    EXPECT_THAT(send_command({"transfer", "-", "test-vm1:foo"}), Eq(mp::ReturnCode::Ok));
}

TEST_F(Client, transfer_cmd_stdout_good_source_ok)
{
    EXPECT_CALL(mock_daemon, ssh_info(_, _, _));
    EXPECT_THAT(send_command({"transfer", "test-vm1:foo", "-"}), Eq(mp::ReturnCode::Ok));
}

TEST_F(Client, transfer_cmd_stdout_stdin_only_fails)
{
    EXPECT_THAT(send_command({"transfer", "-", "-"}), Eq(mp::ReturnCode::CommandLineError));
}

TEST_F(Client, transfer_cmd_stdout_stdin_declaration_fails)
{
    EXPECT_THAT(
        send_command({"transfer", "test-vm1:foo", "-", "-", mpt::test_data_path().toStdString() + "good_index.json"}),
        Eq(mp::ReturnCode::CommandLineError));
}

// shell cli test
TEST_F(Client, shell_cmd_good_arguments)
{
    EXPECT_CALL(mock_daemon, ssh_info(_, _, _));
    EXPECT_THAT(send_command({"shell", "foo"}), Eq(mp::ReturnCode::Ok));
}

TEST_F(Client, shell_cmd_help_ok)
{
    EXPECT_THAT(send_command({"shell", "-h"}), Eq(mp::ReturnCode::Ok));
}

TEST_F(Client, shell_cmd_no_args_targets_petenv)
{
    const auto petenv_matcher = make_ssh_info_instance_matcher(petenv_name);
    EXPECT_CALL(mock_daemon, ssh_info(_, petenv_matcher, _));
    EXPECT_THAT(send_command({"shell"}), Eq(mp::ReturnCode::Ok));
}

TEST_F(Client, shell_cmd_considers_configured_petenv)
{
    const auto custom_petenv = "jarjar binks";
    EXPECT_CALL(mock_settings, get(Eq(mp::petenv_key))).WillRepeatedly(Return(custom_petenv));

    const auto petenv_matcher = make_ssh_info_instance_matcher(custom_petenv);
    EXPECT_CALL(mock_daemon, ssh_info(_, petenv_matcher, _));
    EXPECT_THAT(send_command({"shell"}), Eq(mp::ReturnCode::Ok));
}

TEST_F(Client, shell_cmd_can_target_petenv_explicitly)
{
    const auto petenv_matcher = make_ssh_info_instance_matcher(petenv_name);
    EXPECT_CALL(mock_daemon, ssh_info(_, petenv_matcher, _));
    EXPECT_THAT(send_command({"shell", petenv_name}), Eq(mp::ReturnCode::Ok));
}

TEST_F(Client, shell_cmd_launches_petenv_if_absent)
{
    const auto petenv_ssh_info_matcher = make_ssh_info_instance_matcher(petenv_name);
    const auto petenv_launch_matcher = Property(&mp::LaunchRequest::instance_name, StrEq(petenv_name));
    const grpc::Status ok{}, notfound{grpc::StatusCode::NOT_FOUND, "msg"};

    EXPECT_CALL(mock_daemon, mount).WillRepeatedly(Return(ok)); // 0 or more times

    InSequence seq;
    EXPECT_CALL(mock_daemon, ssh_info(_, petenv_ssh_info_matcher, _)).WillOnce(Return(notfound));
    EXPECT_CALL(mock_daemon, launch(_, petenv_launch_matcher, _)).WillOnce(Return(ok));
    EXPECT_CALL(mock_daemon, ssh_info(_, petenv_ssh_info_matcher, _)).WillOnce(Return(ok));

    EXPECT_THAT(send_command({"shell", petenv_name}), Eq(mp::ReturnCode::Ok));
}

TEST_F(Client, shell_cmd_automounts_when_launching_petenv)
{
    const grpc::Status ok{}, notfound{grpc::StatusCode::NOT_FOUND, "msg"};

    InSequence seq;
    EXPECT_CALL(mock_daemon, ssh_info(_, _, _)).WillOnce(Return(notfound));
    EXPECT_CALL(mock_daemon, launch(_, _, _)).WillOnce(Return(ok));
    EXPECT_CALL(mock_daemon, mount(_, _, _)).WillOnce(Return(ok));
    EXPECT_CALL(mock_daemon, ssh_info(_, _, _)).WillOnce(Return(ok));
    EXPECT_THAT(send_command({"shell", petenv_name}), Eq(mp::ReturnCode::Ok));
}

TEST_F(Client, shellCmdSkipsAutomountWhenDisabled)
{
    std::stringstream cout_stream;
    const grpc::Status ok{}, notfound{grpc::StatusCode::NOT_FOUND, "msg"};
    EXPECT_CALL(mock_daemon, get(_, Property(&mp::GetRequest::key, StrEq(mp::mounts_key)), _))
        .WillOnce(Invoke(make_get_reply("false")));

    InSequence seq;
    EXPECT_CALL(mock_daemon, ssh_info(_, _, _)).WillOnce(Return(notfound));
    EXPECT_CALL(mock_daemon, launch(_, _, _)).WillOnce(Return(ok));
    EXPECT_CALL(mock_daemon, mount(_, _, _)).Times(0);
    EXPECT_CALL(mock_daemon, ssh_info(_, _, _)).WillOnce(Return(ok));
    EXPECT_THAT(send_command({"shell", petenv_name}, cout_stream), Eq(mp::ReturnCode::Ok));
    EXPECT_THAT(cout_stream.str(), HasSubstr("Skipping 'Home' mount due to disabled mounts feature\n"));
}

TEST_F(Client, shell_cmd_forwards_verbosity_to_subcommands)
{
    const grpc::Status ok{}, notfound{grpc::StatusCode::NOT_FOUND, "msg"};
    const auto verbosity = 3;

    InSequence seq;
    EXPECT_CALL(mock_daemon, ssh_info(_, make_request_verbosity_matcher<mp::SSHInfoRequest>(verbosity), _))
        .WillOnce(Return(notfound));
    EXPECT_CALL(mock_daemon, launch(_, make_request_verbosity_matcher<mp::LaunchRequest>(verbosity), _))
        .WillOnce(Return(ok));
    EXPECT_CALL(mock_daemon, mount(_, make_request_verbosity_matcher<mp::MountRequest>(verbosity), _))
        .WillOnce(Return(ok));
    EXPECT_CALL(mock_daemon, ssh_info(_, make_request_verbosity_matcher<mp::SSHInfoRequest>(verbosity), _))
        .WillOnce(Return(ok));
    EXPECT_THAT(send_command({"shell", "-vvv"}), Eq(mp::ReturnCode::Ok));
}

TEST_F(Client, shell_cmd_forwards_timeout_to_subcommands)
{
    const grpc::Status ok{}, notfound{grpc::StatusCode::NOT_FOUND, "msg"};
    const auto timeout = 123;

    InSequence seq;
    EXPECT_CALL(mock_daemon, ssh_info).WillOnce(Return(notfound));
    EXPECT_CALL(mock_daemon, launch(_, make_request_timeout_matcher<mp::LaunchRequest>(timeout), _))
        .WillOnce(Return(ok));
    EXPECT_CALL(mock_daemon, mount).WillOnce(Return(ok));
    EXPECT_CALL(mock_daemon, ssh_info).WillOnce(Return(ok));
    EXPECT_THAT(send_command({"shell", "--timeout", std::to_string(timeout)}), Eq(mp::ReturnCode::Ok));
}

TEST_F(Client, shellCmdFailsWhenUnableToRetrieveAutomountSetting)
{
    const grpc::Status ok{}, notfound{grpc::StatusCode::NOT_FOUND, "msg"}, error{grpc::StatusCode::INTERNAL, "oops"};

    InSequence seq;
    EXPECT_CALL(mock_daemon, ssh_info).WillOnce(Return(notfound));
    EXPECT_CALL(mock_daemon, launch).WillOnce(Return(ok));
    EXPECT_CALL(mock_daemon, get).WillOnce(Return(error));
    EXPECT_CALL(mock_daemon, mount).Times(0);
    EXPECT_THAT(send_command({"shell", petenv_name}), Eq(mp::ReturnCode::CommandFail));
}

TEST_F(Client, shell_cmd_fails_when_automounting_in_petenv_fails)
{
    const auto ok = grpc::Status{};
    const auto notfound = grpc::Status{grpc::StatusCode::NOT_FOUND, "msg"};
    const auto mount_failure = grpc::Status{grpc::StatusCode::INVALID_ARGUMENT, "msg"};

    InSequence seq;
    EXPECT_CALL(mock_daemon, ssh_info(_, _, _)).WillOnce(Return(notfound));
    EXPECT_CALL(mock_daemon, launch(_, _, _)).WillOnce(Return(ok));
    EXPECT_CALL(mock_daemon, mount(_, _, _)).WillOnce(Return(mount_failure));
    EXPECT_THAT(send_command({"shell", petenv_name}), Eq(mp::ReturnCode::CommandFail));
}

TEST_F(Client, shell_cmd_starts_instance_if_stopped_or_suspended)
{
    const auto instance = "ordinary";
    const auto ssh_info_matcher = make_ssh_info_instance_matcher(instance);
    const auto start_matcher = make_instance_in_repeated_field_matcher<mp::StartRequest, 1>(instance);
    const grpc::Status ok{}, aborted{grpc::StatusCode::ABORTED, "msg"};

    InSequence seq;
    EXPECT_CALL(mock_daemon, ssh_info(_, ssh_info_matcher, _)).WillOnce(Return(aborted));
    EXPECT_CALL(mock_daemon, start(_, start_matcher, _)).WillOnce(Return(ok));
    EXPECT_CALL(mock_daemon, ssh_info(_, ssh_info_matcher, _)).WillOnce(Return(ok));

    EXPECT_THAT(send_command({"shell", instance}), Eq(mp::ReturnCode::Ok));
}

TEST_F(Client, shell_cmd_starts_petenv_if_stopped_or_suspended)
{
    const auto ssh_info_matcher = make_ssh_info_instance_matcher(petenv_name);
    const auto start_matcher = make_instance_in_repeated_field_matcher<mp::StartRequest, 1>(petenv_name);
    const grpc::Status ok{}, aborted{grpc::StatusCode::ABORTED, "msg"};

    InSequence seq;
    EXPECT_CALL(mock_daemon, ssh_info(_, ssh_info_matcher, _)).WillOnce(Return(aborted));
    EXPECT_CALL(mock_daemon, start(_, start_matcher, _)).WillOnce(Return(ok));
    EXPECT_CALL(mock_daemon, ssh_info(_, ssh_info_matcher, _)).WillOnce(Return(ok));

    EXPECT_THAT(send_command({"shell", petenv_name}), Eq(mp::ReturnCode::Ok));
}

TEST_F(Client, shell_cmd_fails_if_petenv_present_but_deleted)
{
    const auto petenv_matcher = make_ssh_info_instance_matcher(petenv_name);
    const grpc::Status failed_precond{grpc::StatusCode::FAILED_PRECONDITION, "msg"};

    EXPECT_CALL(mock_daemon, ssh_info(_, petenv_matcher, _)).WillOnce(Return(failed_precond));
    EXPECT_THAT(send_command({"shell", petenv_name}), Eq(mp::ReturnCode::CommandFail));
}

TEST_F(Client, shell_cmd_fails_on_other_absent_instance)
{
    const auto instance = "ordinary";
    const auto instance_matcher = make_ssh_info_instance_matcher(instance);
    const grpc::Status notfound{grpc::StatusCode::NOT_FOUND, "msg"};

    EXPECT_CALL(mock_daemon, ssh_info(_, instance_matcher, _)).WillOnce(Return(notfound));
    EXPECT_THAT(send_command({"shell", instance}), Eq(mp::ReturnCode::CommandFail));
}

TEST_F(Client, shell_cmd_fails_multiple_args)
{
    EXPECT_THAT(send_command({"shell", "foo", "bar"}), Eq(mp::ReturnCode::CommandLineError));
}

TEST_F(Client, shell_cmd_fails_unknown_options)
{
    EXPECT_THAT(send_command({"shell", "--not", "foo"}), Eq(mp::ReturnCode::CommandLineError));
}

TEST_F(Client, shell_cmd_disabled_petenv)
{
    EXPECT_CALL(mock_settings, get(Eq(mp::petenv_key))).WillRepeatedly(Return(""));

    EXPECT_CALL(mock_daemon, ssh_info(_, _, _)).Times(0);
    EXPECT_THAT(send_command({"shell"}), Eq(mp::ReturnCode::CommandLineError));

    EXPECT_CALL(mock_daemon, ssh_info(_, _, _)).Times(2);
    EXPECT_THAT(send_command({"shell", "foo"}), Eq(mp::ReturnCode::Ok));
    EXPECT_THAT(send_command({"shell", "primary"}), Eq(mp::ReturnCode::Ok));
}

TEST_F(Client, shell_cmd_disabled_petenv_help)
{
    EXPECT_CALL(mock_settings, get(Eq(mp::petenv_key))).WillRepeatedly(Return(""));

    EXPECT_CALL(mock_daemon, ssh_info(_, _, _)).Times(0);
    EXPECT_THAT(send_command({"shell", "-h"}), Eq(mp::ReturnCode::Ok));
}

// launch cli tests
TEST_F(Client, launch_cmd_good_arguments)
{
    EXPECT_CALL(mock_daemon, launch(_, _, _));
    EXPECT_THAT(send_command({"launch", "foo"}), Eq(mp::ReturnCode::Ok));
}

TEST_F(Client, launch_cmd_wrong_mem_arguments)
{
    EXPECT_CALL(mock_daemon, launch(_, _, _)).Times(0);
    MP_EXPECT_THROW_THAT(send_command({"launch", "-m", "wrong"}), std::runtime_error,
                         mpt::match_what(HasSubstr("wrong is not a valid memory size")));
    MP_EXPECT_THROW_THAT(send_command({"launch", "--mem", "1.23f"}), std::runtime_error,
                         mpt::match_what(HasSubstr("1.23f is not a valid memory size")));
    MP_EXPECT_THROW_THAT(send_command({"launch", "-mem", "2048M"}), std::runtime_error,
                         mpt::match_what(HasSubstr("em is not a valid memory size"))); // note single dash
}

TEST_F(Client, launch_cmd_wrong_disk_arguments)
{
    EXPECT_CALL(mock_daemon, launch(_, _, _)).Times(0);
    MP_EXPECT_THROW_THAT(send_command({"launch", "-d", "wrong"}), std::runtime_error,
                         mpt::match_what(HasSubstr("wrong is not a valid memory size")));
    MP_EXPECT_THROW_THAT(send_command({"launch", "--disk", "4.56f"}), std::runtime_error,
                         mpt::match_what(HasSubstr("4.56f is not a valid memory size")));
    MP_EXPECT_THROW_THAT(send_command({"launch", "-disk", "8192M"}), std::runtime_error,
                         mpt::match_what(HasSubstr("isk is not a valid memory size"))); // note single dash
}

TEST_F(Client, launch_cmd_help_ok)
{
    EXPECT_THAT(send_command({"launch", "-h"}), Eq(mp::ReturnCode::Ok));
}

TEST_F(Client, launch_cmd_fails_multiple_args)
{
    EXPECT_THAT(send_command({"launch", "foo", "bar"}), Eq(mp::ReturnCode::CommandLineError));
}

TEST_F(Client, launch_cmd_fails_unknown_option)
{
    EXPECT_THAT(send_command({"launch", "-z", "2"}), Eq(mp::ReturnCode::CommandLineError));
}

TEST_F(Client, launch_cmd_name_option_ok)
{
    EXPECT_CALL(mock_daemon, launch(_, _, _));
    EXPECT_THAT(send_command({"launch", "-n", "foo"}), Eq(mp::ReturnCode::Ok));
}

TEST_F(Client, launch_cmd_name_option_fails_no_value)
{
    EXPECT_THAT(send_command({"launch", "-n"}), Eq(mp::ReturnCode::CommandLineError));
}

TEST_F(Client, launch_cmd_memory_option_ok)
{
    EXPECT_CALL(mock_daemon, launch(_, _, _));
    EXPECT_THAT(send_command({"launch", "-m", "1G"}), Eq(mp::ReturnCode::Ok));
}

TEST_F(Client, launch_cmd_memory_option_fails_no_value)
{
    EXPECT_THAT(send_command({"launch", "-m"}), Eq(mp::ReturnCode::CommandLineError));
}

TEST_F(Client, launch_cmd_cpu_option_ok)
{
    EXPECT_CALL(mock_daemon, launch(_, _, _));
    EXPECT_THAT(send_command({"launch", "-c", "2"}), Eq(mp::ReturnCode::Ok));
}

TEST_F(Client, launch_cmd_cpu_option_alpha_numeric_fail)
{
    EXPECT_THAT(send_command({"launch", "-c", "w00t"}), Eq(mp::ReturnCode::CommandLineError));
}

TEST_F(Client, launch_cmd_cpu_option_alpha_fail)
{
    EXPECT_THAT(send_command({"launch", "-c", "many"}), Eq(mp::ReturnCode::CommandLineError));
}

TEST_F(Client, launch_cmd_cpu_option_decimal_fail)
{
    EXPECT_THAT(send_command({"launch", "-c", "1.608"}), Eq(mp::ReturnCode::CommandLineError));
}

TEST_F(Client, launch_cmd_cpu_option_zero_fail)
{
    EXPECT_THAT(send_command({"launch", "-c", "0"}), Eq(mp::ReturnCode::CommandLineError));
}

TEST_F(Client, launch_cmd_cpu_option_negative_fail)
{
    EXPECT_THAT(send_command({"launch", "-c", "-2"}), Eq(mp::ReturnCode::CommandLineError));
}

TEST_F(Client, launch_cmd_cpu_option_fails_no_value)
{
    EXPECT_THAT(send_command({"launch", "-c"}), Eq(mp::ReturnCode::CommandLineError));
}

TEST_F(Client, DISABLE_ON_MACOS(launch_cmd_custom_image_file_ok))
{
    EXPECT_CALL(mock_daemon, launch(_, _, _));
    EXPECT_THAT(send_command({"launch", "file://foo"}), Eq(mp::ReturnCode::Ok));
}

TEST_F(Client, DISABLE_ON_MACOS(launch_cmd_custom_image_http_ok))
{
    EXPECT_CALL(mock_daemon, launch(_, _, _));
    EXPECT_THAT(send_command({"launch", "http://foo"}), Eq(mp::ReturnCode::Ok));
}

TEST_F(Client, launch_cmd_cloudinit_option_with_valid_file_is_ok)
{
    QTemporaryFile tmpfile; // file is auto-deleted when this goes out of scope
    tmpfile.open();
    tmpfile.write("password: passw0rd"); // need some YAML
    tmpfile.close();
    EXPECT_CALL(mock_daemon, launch(_, _, _));
    EXPECT_THAT(send_command({"launch", "--cloud-init", qPrintable(tmpfile.fileName())}), Eq(mp::ReturnCode::Ok));
}

TEST_F(Client, launch_cmd_cloudinit_option_fails_with_missing_file)
{
    std::stringstream cerr_stream;
    auto missing_file{"/definitely/missing-file"};

    EXPECT_THAT(send_command({"launch", "--cloud-init", missing_file}, trash_stream, cerr_stream),
                Eq(mp::ReturnCode::CommandLineError));
    EXPECT_NE(std::string::npos, cerr_stream.str().find("No such file")) << "cerr has: " << cerr_stream.str();
    EXPECT_NE(std::string::npos, cerr_stream.str().find(missing_file)) << "cerr has: " << cerr_stream.str();
}

TEST_F(Client, launch_cmd_cloudinit_option_fails_no_value)
{
    EXPECT_THAT(send_command({"launch", "--cloud-init"}), Eq(mp::ReturnCode::CommandLineError));
}

TEST_F(Client, launch_cmd_cloudinit_option_reads_stdin_ok)
{
    MockStdCin cin("password: passw0rd"); // no effect since terminal encapsulation of streams

    std::stringstream ss;
    EXPECT_CALL(mock_daemon, launch(_, _, _));
    EXPECT_THAT(send_command({"launch", "--cloud-init", "-"}, trash_stream, trash_stream, ss), Eq(mp::ReturnCode::Ok));
}

#ifndef WIN32 // TODO make home mocking work for windows
TEST_F(Client, launch_cmd_automounts_home_in_petenv)
{
    const auto fake_home = QTemporaryDir{}; // the client checks the mount source exists
    const auto env_scope = mpt::SetEnvScope{"HOME", fake_home.path().toUtf8()};
    const auto home_automount_matcher = make_automount_matcher(fake_home);
    const auto petenv_launch_matcher = make_launch_instance_matcher(petenv_name);
    const auto ok = grpc::Status{};

    InSequence seq;
    EXPECT_CALL(mock_daemon, launch(_, petenv_launch_matcher, _)).WillOnce(Return(ok));
    EXPECT_CALL(mock_daemon, mount(_, home_automount_matcher, _)).WillOnce(Return(ok));
    EXPECT_THAT(send_command({"launch", "--name", petenv_name}), Eq(mp::ReturnCode::Ok));
}
#endif

TEST_F(Client, launchCmdSkipsAutomountWhenDisabled)
{
    const grpc::Status ok{};
    std::stringstream cout_stream;
    EXPECT_CALL(mock_daemon, get(_, Property(&mp::GetRequest::key, StrEq(mp::mounts_key)), _))
        .WillOnce(Invoke(make_get_reply("false")));

    EXPECT_CALL(mock_daemon, launch).WillOnce(Return(ok));
    EXPECT_CALL(mock_daemon, mount).Times(0);

    EXPECT_THAT(send_command({"launch", "--name", petenv_name}, cout_stream), Eq(mp::ReturnCode::Ok));
    EXPECT_THAT(cout_stream.str(), HasSubstr("Skipping 'Home' mount due to disabled mounts feature\n"));
}

TEST_F(Client, launchCmdOnlyWarnsMountForPetEnv)
{
    const auto invalid_argument = grpc::Status{grpc::StatusCode::INVALID_ARGUMENT, "msg"};
    std::stringstream cout_stream;
    EXPECT_CALL(mock_settings, get(Eq(mp::mounts_key))).WillRepeatedly(Return("false"));
    EXPECT_CALL(mock_daemon, launch(_, _, _)).WillOnce(Return(invalid_argument));

    EXPECT_THAT(send_command({"launch", "--name", ".asdf"}, cout_stream), Eq(mp::ReturnCode::CommandFail));
    EXPECT_THAT(cout_stream.str(), Not(HasSubstr("Skipping 'Home' mount due to disabled mounts feature\n")));
}

TEST_F(Client, launchCmdFailsWhenUnableToRetrieveAutomountSetting)
{
    const auto ok = grpc::Status{};
    const auto error = grpc::Status{grpc::StatusCode::INTERNAL, "oops"};

    InSequence seq;
    EXPECT_CALL(mock_daemon, launch).WillOnce(Return(ok));
    EXPECT_CALL(mock_daemon, get).WillOnce(Return(error));
    EXPECT_CALL(mock_daemon, mount).Times(0);
    EXPECT_THAT(send_command({"launch", "--name", petenv_name}), Eq(mp::ReturnCode::CommandFail));
}

TEST_F(Client, launch_cmd_fails_when_automounting_in_petenv_fails)
{
    const grpc::Status ok{}, mount_failure{grpc::StatusCode::INVALID_ARGUMENT, "msg"};

    InSequence seq;
    EXPECT_CALL(mock_daemon, launch(_, _, _)).WillOnce(Return(ok));
    EXPECT_CALL(mock_daemon, mount(_, _, _)).WillOnce(Return(mount_failure));
    EXPECT_THAT(send_command({"launch", "--name", petenv_name}), Eq(mp::ReturnCode::CommandFail));
}

TEST_F(Client, launch_cmd_forwards_verbosity_to_subcommands)
{
    const auto ok = grpc::Status{};
    const auto verbosity = 4;

    InSequence seq;
    EXPECT_CALL(mock_daemon, launch(_, make_request_verbosity_matcher<mp::LaunchRequest>(verbosity), _))
        .WillOnce(Return(ok));
    EXPECT_CALL(mock_daemon, mount(_, make_request_verbosity_matcher<mp::MountRequest>(verbosity), _))
        .WillOnce(Return(ok));
    EXPECT_THAT(send_command({"launch", "--name", petenv_name, "-vvvv"}), Eq(mp::ReturnCode::Ok));
}

TEST_F(Client, launch_cmd_does_not_automount_in_normal_instances)
{
    EXPECT_CALL(mock_daemon, launch(_, _, _));
    EXPECT_CALL(mock_daemon, mount(_, _, _)).Times(0); // because we may want to move from a Strict mock in the future
    EXPECT_THAT(send_command({"launch"}), Eq(mp::ReturnCode::Ok));
}

TEST_F(Client, launch_cmd_disabled_petenv_passes)
{
    const auto custom_petenv = "";
    EXPECT_CALL(mock_settings, get(Eq(mp::petenv_key))).WillRepeatedly(Return(custom_petenv));

    const auto petenv_matcher = make_launch_instance_matcher("foo");
    EXPECT_CALL(mock_daemon, launch(_, petenv_matcher, _));

    EXPECT_THAT(send_command({"launch", "--name", "foo"}), Eq(mp::ReturnCode::Ok));
}

struct TestInvalidNetworkOptions : Client, WithParamInterface<std::vector<std::string>>
{
};

TEST_P(TestInvalidNetworkOptions, launch_cmd_return)
{
    auto commands = GetParam();
    commands.insert(commands.begin(), std::string{"launch"});

    EXPECT_CALL(mock_daemon, launch(_, _, _)).Times(0);

    EXPECT_THAT(send_command(commands), Eq(mp::ReturnCode::CommandLineError));
}

INSTANTIATE_TEST_SUITE_P(Client, TestInvalidNetworkOptions,
                         Values(std::vector<std::string>{"--network", "invalid=option"},
                                std::vector<std::string>{"--network"},
                                std::vector<std::string>{"--network", "mode=manual"},
                                std::vector<std::string>{"--network", "mode=manual=auto"},
                                std::vector<std::string>{"--network", "name=eth0,mode=man"},
                                std::vector<std::string>{"--network", "name=eth1,mac=0a"},
                                std::vector<std::string>{"--network", "eth2", "--network"}));

struct TestValidNetworkOptions : Client, WithParamInterface<std::vector<std::string>>
{
};

TEST_P(TestValidNetworkOptions, launch_cmd_return)
{
    auto commands = GetParam();
    commands.insert(commands.begin(), std::string{"launch"});

    EXPECT_CALL(mock_daemon, launch(_, _, _));

    EXPECT_THAT(send_command(commands), Eq(mp::ReturnCode::Ok));
}

INSTANTIATE_TEST_SUITE_P(Client, TestValidNetworkOptions,
                         Values(std::vector<std::string>{"--network", "eth3"},
                                std::vector<std::string>{"--network", "name=eth4", "--network", "eth5"},
                                std::vector<std::string>{"--network", "name=eth6,mac=01:23:45:67:89:ab"},
                                std::vector<std::string>{"--network", "name=eth7,mode=manual"},
                                std::vector<std::string>{"--network", "name=eth8,mode=auto"},
                                std::vector<std::string>{"--network", "name=eth9", "--network", "name=eth9"},
                                std::vector<std::string>{"--network", "bridged"},
                                std::vector<std::string>{"--network", "name=bridged"},
                                std::vector<std::string>{"--bridged"}));

// purge cli tests
TEST_F(Client, purge_cmd_ok_no_args)
{
    EXPECT_CALL(mock_daemon, purge(_, _, _));
    EXPECT_THAT(send_command({"purge"}), Eq(mp::ReturnCode::Ok));
}

TEST_F(Client, purge_cmd_fails_with_args)
{
    EXPECT_THAT(send_command({"purge", "foo"}), Eq(mp::ReturnCode::CommandLineError));
}

TEST_F(Client, purge_cmd_help_ok)
{
    EXPECT_THAT(send_command({"purge", "-h"}), Eq(mp::ReturnCode::Ok));
}

// exec cli tests
TEST_F(Client, exec_cmd_double_dash_ok_cmd_arg)
{
    EXPECT_CALL(mock_daemon, ssh_info(_, _, _));
    EXPECT_THAT(send_command({"exec", "foo", "--", "cmd"}), Eq(mp::ReturnCode::Ok));
}

TEST_F(Client, exec_cmd_double_dash_ok_cmd_arg_with_opts)
{
    EXPECT_CALL(mock_daemon, ssh_info(_, _, _));
    EXPECT_THAT(send_command({"exec", "foo", "--", "cmd", "--foo", "--bar"}), Eq(mp::ReturnCode::Ok));
}

TEST_F(Client, exec_cmd_double_dash_fails_missing_cmd_arg)
{
    EXPECT_THAT(send_command({"exec", "foo", "--"}), Eq(mp::ReturnCode::CommandLineError));
}

TEST_F(Client, exec_cmd_no_double_dash_ok_cmd_arg)
{
    EXPECT_CALL(mock_daemon, ssh_info(_, _, _));
    EXPECT_THAT(send_command({"exec", "foo", "cmd"}), Eq(mp::ReturnCode::Ok));
}

TEST_F(Client, exec_cmd_no_double_dash_ok_multiple_args)
{
    EXPECT_CALL(mock_daemon, ssh_info(_, _, _));
    EXPECT_THAT(send_command({"exec", "foo", "cmd", "bar"}), Eq(mp::ReturnCode::Ok));
}

TEST_F(Client, exec_cmd_no_double_dash_fails_cmd_arg_with_opts)
{
    EXPECT_THAT(send_command({"exec", "foo", "cmd", "--foo"}), Eq(mp::ReturnCode::CommandLineError));
}

TEST_F(Client, exec_cmd_help_ok)
{
    EXPECT_THAT(send_command({"exec", "-h"}), Eq(mp::ReturnCode::Ok));
}

TEST_F(Client, exec_cmd_no_double_dash_unknown_option_fails_print_suggested_command)
{
    std::stringstream cerr_stream;
    EXPECT_THAT(send_command({"exec", "foo", "cmd", "--unknownOption"}, trash_stream, cerr_stream),
                Eq(mp::ReturnCode::CommandLineError));
    EXPECT_THAT(
        cerr_stream.str(),
        HasSubstr("Options to the inner command should come after \"--\", like this:\nmultipass exec <instance> -- "
                  "<command> <arguments>\n"));
}

TEST_F(Client, exec_cmd_double_dash_unknown_option_fails_does_not_print_suggested_command)
{
    std::stringstream cerr_stream;
    EXPECT_THAT(send_command({"exec", "foo", "--unknownOption", "--", "cmd"}, trash_stream, cerr_stream),
                Eq(mp::ReturnCode::CommandLineError));
    EXPECT_THAT(
        cerr_stream.str(),
        Not(HasSubstr("Options to the inner command should come after \"--\", like this:\nmultipass exec <instance> -- "
                      "<command> <arguments>\n")));
}

TEST_F(Client, exec_cmd_no_double_dash_no_unknown_option_fails_does_not_print_suggested_command)
{
    std::stringstream cerr_stream;
    EXPECT_THAT(send_command({"exec", "foo", "cmd", "--help"}, trash_stream, cerr_stream), Eq(mp::ReturnCode::Ok));
    EXPECT_THAT(
        cerr_stream.str(),
        Not(HasSubstr("Options to the inner command should come after \"--\", like this:\nmultipass exec <instance> -- "
                      "<command> <arguments>\n")));
}

TEST_F(Client, exec_cmd_starts_instance_if_stopped_or_suspended)
{
    const auto instance = "ordinary";
    const auto ssh_info_matcher = make_ssh_info_instance_matcher(instance);
    const auto start_matcher = make_instance_in_repeated_field_matcher<mp::StartRequest, 1>(instance);
    const grpc::Status ok{}, aborted{grpc::StatusCode::ABORTED, "msg"};

    InSequence seq;
    EXPECT_CALL(mock_daemon, ssh_info(_, ssh_info_matcher, _)).WillOnce(Return(aborted));
    EXPECT_CALL(mock_daemon, start(_, start_matcher, _)).WillOnce(Return(ok));
    EXPECT_CALL(mock_daemon, ssh_info(_, ssh_info_matcher, _)).WillOnce(Return(ok));

    EXPECT_THAT(send_command({"exec", instance, "--", "command"}), Eq(mp::ReturnCode::Ok));
}

TEST_F(Client, exec_cmd_fails_on_other_absent_instance)
{
    const auto instance = "ordinary";
    const auto instance_matcher = make_ssh_info_instance_matcher(instance);
    const grpc::Status notfound{grpc::StatusCode::NOT_FOUND, "msg"};

    EXPECT_CALL(mock_daemon, ssh_info(_, instance_matcher, _)).WillOnce(Return(notfound));
    EXPECT_THAT(send_command({"exec", instance, "--", "command"}), Eq(mp::ReturnCode::CommandFail));
}

// help cli tests
TEST_F(Client, help_cmd_ok_with_valid_single_arg)
{
    EXPECT_THAT(send_command({"help", "launch"}), Eq(mp::ReturnCode::Ok));
}

TEST_F(Client, help_cmd_ok_no_args)
{
    EXPECT_THAT(send_command({"help"}), Eq(mp::ReturnCode::Ok));
}

TEST_F(Client, help_cmd_fails_with_invalid_arg)
{
    EXPECT_THAT(send_command({"help", "foo"}), Eq(mp::ReturnCode::CommandLineError));
}

TEST_F(Client, help_cmd_help_ok)
{
    EXPECT_THAT(send_command({"help", "-h"}), Eq(mp::ReturnCode::Ok));
}

// info cli tests
TEST_F(Client, info_cmd_fails_no_args)
{
    EXPECT_THAT(send_command({"info"}), Eq(mp::ReturnCode::CommandLineError));
}

TEST_F(Client, info_cmd_ok_with_one_arg)
{
    EXPECT_CALL(mock_daemon, info(_, _, _));
    EXPECT_THAT(send_command({"info", "foo"}), Eq(mp::ReturnCode::Ok));
}

TEST_F(Client, info_cmd_succeeds_with_multiple_args)
{
    EXPECT_CALL(mock_daemon, info(_, _, _));
    EXPECT_THAT(send_command({"info", "foo", "bar"}), Eq(mp::ReturnCode::Ok));
}

TEST_F(Client, info_cmd_help_ok)
{
    EXPECT_THAT(send_command({"info", "-h"}), Eq(mp::ReturnCode::Ok));
}

TEST_F(Client, info_cmd_succeeds_with_all)
{
    EXPECT_CALL(mock_daemon, info(_, _, _));
    EXPECT_THAT(send_command({"info", "--all"}), Eq(mp::ReturnCode::Ok));
}

TEST_F(Client, info_cmd_fails_with_names_and_all)
{
    EXPECT_THAT(send_command({"info", "--all", "foo", "bar"}), Eq(mp::ReturnCode::CommandLineError));
}

// list cli tests
TEST_F(Client, list_cmd_ok_no_args)
{
    EXPECT_CALL(mock_daemon, list(_, Property(&mp::ListRequest::request_ipv4, IsTrue()), _));
    EXPECT_THAT(send_command({"list"}), Eq(mp::ReturnCode::Ok));
}

TEST_F(Client, list_cmd_fails_with_args)
{
    EXPECT_THAT(send_command({"list", "foo"}), Eq(mp::ReturnCode::CommandLineError));
}

TEST_F(Client, list_cmd_help_ok)
{
    EXPECT_THAT(send_command({"list", "-h"}), Eq(mp::ReturnCode::Ok));
}

TEST_F(Client, list_cmd_no_ipv4_ok)
{
    EXPECT_CALL(mock_daemon, list(_, Property(&mp::ListRequest::request_ipv4, IsFalse()), _));
    EXPECT_THAT(send_command({"list", "--no-ipv4"}), Eq(mp::ReturnCode::Ok));
}

// mount cli tests
// Note: mpt::test_data_path() returns an absolute path
TEST_F(Client, mount_cmd_good_absolute_source_path)
{
    EXPECT_CALL(mock_daemon, mount(_, _, _));
    EXPECT_THAT(send_command({"mount", mpt::test_data_path().toStdString(), "test-vm:test"}), Eq(mp::ReturnCode::Ok));
}

TEST_F(Client, mount_cmd_good_relative_source_path)
{
    EXPECT_CALL(mock_daemon, mount(_, _, _));
    EXPECT_THAT(send_command({"mount", "..", "test-vm:test"}), Eq(mp::ReturnCode::Ok));
}

TEST_F(Client, mount_cmd_fails_invalid_source_path)
{
    EXPECT_THAT(send_command({"mount", mpt::test_data_path_for("foo").toStdString(), "test-vm:test"}),
                Eq(mp::ReturnCode::CommandLineError));
}

TEST_F(Client, mount_cmd_good_valid_uid_mappings)
{
    EXPECT_CALL(mock_daemon, mount(_, _, _));
    EXPECT_THAT(send_command({"mount", mpt::test_data_path().toStdString(), "-u", "1000:501", "test-vm:test"}),
                Eq(mp::ReturnCode::Ok));
}

TEST_F(Client, mount_cmd_good_valid_large_uid_mappings)
{
    EXPECT_CALL(mock_daemon, mount(_, _, _));
    EXPECT_THAT(send_command({"mount", mpt::test_data_path().toStdString(), "-u", "218038053:0", "test-vm:test"}),
                Eq(mp::ReturnCode::Ok));
}

TEST_F(Client, mount_cmd_fails_invalid_string_uid_mappings)
{
    EXPECT_THAT(send_command({"mount", mpt::test_data_path().toStdString(), "-u", "foo:bar", "test-vm:test"}),
                Eq(mp::ReturnCode::CommandLineError));
}

TEST_F(Client, mount_cmd_fails_invalid_host_int_uid_mappings)
{
    EXPECT_THAT(send_command({"mount", mpt::test_data_path().toStdString(), "-u", "5000000000:0", "test-vm:test"}),
                Eq(mp::ReturnCode::CommandLineError));
}

TEST_F(Client, mount_cmd_good_valid_gid_mappings)
{
    EXPECT_CALL(mock_daemon, mount(_, _, _));
    EXPECT_THAT(send_command({"mount", mpt::test_data_path().toStdString(), "-g", "1000:501", "test-vm:test"}),
                Eq(mp::ReturnCode::Ok));
}

TEST_F(Client, mount_cmd_good_valid_large_gid_mappings)
{
    EXPECT_CALL(mock_daemon, mount(_, _, _));
    EXPECT_THAT(send_command({"mount", mpt::test_data_path().toStdString(), "-g", "218038053:0", "test-vm:test"}),
                Eq(mp::ReturnCode::Ok));
}

TEST_F(Client, mount_cmd_fails_invalid_string_gid_mappings)
{
    EXPECT_THAT(send_command({"mount", mpt::test_data_path().toStdString(), "-g", "foo:bar", "test-vm:test"}),
                Eq(mp::ReturnCode::CommandLineError));
}

TEST_F(Client, mount_cmd_fails_invalid_host_int_gid_mappings)
{
    EXPECT_THAT(send_command({"mount", mpt::test_data_path().toStdString(), "-g", "5000000000:0", "test-vm:test"}),
                Eq(mp::ReturnCode::CommandLineError));
}

// recover cli tests
TEST_F(Client, recover_cmd_fails_no_args)
{
    EXPECT_THAT(send_command({"recover"}), Eq(mp::ReturnCode::CommandLineError));
}

TEST_F(Client, recover_cmd_ok_with_one_arg)
{
    EXPECT_CALL(mock_daemon, recover(_, _, _));
    EXPECT_THAT(send_command({"recover", "foo"}), Eq(mp::ReturnCode::Ok));
}

TEST_F(Client, recover_cmd_succeeds_with_multiple_args)
{
    EXPECT_CALL(mock_daemon, recover(_, _, _));
    EXPECT_THAT(send_command({"recover", "foo", "bar"}), Eq(mp::ReturnCode::Ok));
}

TEST_F(Client, recover_cmd_help_ok)
{
    EXPECT_THAT(send_command({"recover", "-h"}), Eq(mp::ReturnCode::Ok));
}

TEST_F(Client, recover_cmd_succeeds_with_all)
{
    EXPECT_CALL(mock_daemon, recover(_, _, _));
    EXPECT_THAT(send_command({"recover", "--all"}), Eq(mp::ReturnCode::Ok));
}

TEST_F(Client, recover_cmd_fails_with_names_and_all)
{
    EXPECT_THAT(send_command({"recover", "--all", "foo", "bar"}), Eq(mp::ReturnCode::CommandLineError));
}

// start cli tests
TEST_F(Client, start_cmd_ok_with_one_arg)
{
    EXPECT_CALL(mock_daemon, start(_, _, _));
    EXPECT_THAT(send_command({"start", "foo"}), Eq(mp::ReturnCode::Ok));
}

TEST_F(Client, start_cmd_succeeds_with_multiple_args)
{
    EXPECT_CALL(mock_daemon, start(_, _, _));
    EXPECT_THAT(send_command({"start", "foo", "bar"}), Eq(mp::ReturnCode::Ok));
}

TEST_F(Client, start_cmd_help_ok)
{
    EXPECT_THAT(send_command({"start", "-h"}), Eq(mp::ReturnCode::Ok));
}

TEST_F(Client, start_cmd_succeeds_with_all)
{
    EXPECT_CALL(mock_daemon, start(_, _, _));
    EXPECT_THAT(send_command({"start", "--all"}), Eq(mp::ReturnCode::Ok));
}

TEST_F(Client, start_cmd_fails_with_names_and_all)
{
    EXPECT_THAT(send_command({"start", "--all", "foo", "bar"}), Eq(mp::ReturnCode::CommandLineError));
}

TEST_F(Client, start_cmd_no_args_targets_petenv)
{
    const auto petenv_matcher = make_instance_in_repeated_field_matcher<mp::StartRequest, 1>(petenv_name);
    EXPECT_CALL(mock_daemon, start(_, petenv_matcher, _));
    EXPECT_THAT(send_command({"start"}), Eq(mp::ReturnCode::Ok));
}

TEST_F(Client, start_cmd_considers_configured_petenv)
{
    const auto custom_petenv = "jarjar binks";
    EXPECT_CALL(mock_settings, get(Eq(mp::petenv_key))).WillRepeatedly(Return(custom_petenv));

    const auto petenv_matcher = make_instance_in_repeated_field_matcher<mp::StartRequest, 1>(custom_petenv);
    EXPECT_CALL(mock_daemon, start(_, petenv_matcher, _));
    EXPECT_THAT(send_command({"start"}), Eq(mp::ReturnCode::Ok));
}

TEST_F(Client, start_cmd_can_target_petenv_explicitly)
{
    const auto petenv_matcher = make_instance_in_repeated_field_matcher<mp::StartRequest, 1>(petenv_name);
    EXPECT_CALL(mock_daemon, start(_, petenv_matcher, _));
    EXPECT_THAT(send_command({"start", petenv_name}), Eq(mp::ReturnCode::Ok));
}

TEST_F(Client, start_cmd_can_target_petenv_among_others)
{
    const auto petenv_matcher2 = make_instance_in_repeated_field_matcher<mp::StartRequest, 2>(petenv_name);
    const auto petenv_matcher4 = make_instance_in_repeated_field_matcher<mp::StartRequest, 4>(petenv_name);

    InSequence s;
    EXPECT_CALL(mock_daemon, start(_, _, _));
    EXPECT_CALL(mock_daemon, start(_, petenv_matcher2, _)).Times(2);
    EXPECT_CALL(mock_daemon, start(_, petenv_matcher4, _));
    EXPECT_THAT(send_command({"start", "primary"}), Eq(mp::ReturnCode::Ok));
    EXPECT_THAT(send_command({"start", "foo", petenv_name}), Eq(mp::ReturnCode::Ok));
    EXPECT_THAT(send_command({"start", petenv_name, "bar"}), Eq(mp::ReturnCode::Ok));
    EXPECT_THAT(send_command({"start", "foo", petenv_name, "bar", "baz"}), Eq(mp::ReturnCode::Ok));
}

TEST_F(Client, start_cmd_disabled_petenv)
{
    EXPECT_CALL(mock_settings, get(Eq(mp::petenv_key))).WillRepeatedly(Return(""));
    EXPECT_CALL(mock_daemon, start(_, _, _));

    EXPECT_THAT(send_command({"start", "foo"}), Eq(mp::ReturnCode::Ok));
    EXPECT_THAT(send_command({"start"}), Eq(mp::ReturnCode::CommandLineError));
}

TEST_F(Client, start_cmd_disabled_petenv_all)
{
    EXPECT_CALL(mock_settings, get(Eq(mp::petenv_key))).WillRepeatedly(Return(""));
    EXPECT_CALL(mock_daemon, start(_, _, _));

    EXPECT_THAT(send_command({"start", "--all"}), Eq(mp::ReturnCode::Ok));
}

TEST_F(Client, start_cmd_disabled_petenv_help)
{
    EXPECT_CALL(mock_settings, get(Eq(mp::petenv_key))).WillRepeatedly(Return(""));
    EXPECT_CALL(mock_daemon, start(_, _, _)).Times(0);

    EXPECT_THAT(send_command({"start", "-h"}), Eq(mp::ReturnCode::Ok));
}

// version cli tests
TEST_F(Client, version_without_arg)
{
    EXPECT_CALL(mock_daemon, version(_, _, _));
    EXPECT_THAT(send_command({"version"}), Eq(mp::ReturnCode::Ok));
}

TEST_F(Client, version_with_positional_format_arg)
{
    EXPECT_THAT(send_command({"version", "format"}), Eq(mp::ReturnCode::CommandLineError));
}

TEST_F(Client, version_with_option_format_arg)
{
    EXPECT_CALL(mock_daemon, version(_, _, _)).Times(4);
    EXPECT_THAT(send_command({"version", "--format=table"}), Eq(mp::ReturnCode::Ok));
    EXPECT_THAT(send_command({"version", "--format=yaml"}), Eq(mp::ReturnCode::Ok));
    EXPECT_THAT(send_command({"version", "--format=json"}), Eq(mp::ReturnCode::Ok));
    EXPECT_THAT(send_command({"version", "--format=csv"}), Eq(mp::ReturnCode::Ok));
}

TEST_F(Client, version_with_option_format_invalid_arg)
{
    EXPECT_THAT(send_command({"version", "--format=default"}), Eq(mp::ReturnCode::CommandLineError));
    EXPECT_THAT(send_command({"version", "--format=MumboJumbo"}), Eq(mp::ReturnCode::CommandLineError));
}

TEST_F(Client, version_parse_failure)
{
    EXPECT_THAT(send_command({"version", "--format"}), Eq(mp::ReturnCode::CommandLineError));
}

TEST_F(Client, version_info_on_failure)
{
    const grpc::Status notfound{grpc::StatusCode::NOT_FOUND, "msg"};

    EXPECT_CALL(mock_daemon, version(_, _, _)).WillOnce(Return(notfound));
    EXPECT_THAT(send_command({"version", "--format=yaml"}), Eq(mp::ReturnCode::Ok));
}

namespace
{
grpc::Status aborted_start_status(const std::vector<std::string>& absent_instances = {},
                                  const std::vector<std::string>& deleted_instances = {})
{
    mp::StartError start_error{};
    auto* errors = start_error.mutable_instance_errors();

    for (const auto& instance : absent_instances)
        errors->insert({instance, mp::StartError::DOES_NOT_EXIST});

    for (const auto& instance : deleted_instances)
        errors->insert({instance, mp::StartError::INSTANCE_DELETED});

    return {grpc::StatusCode::ABORTED, "fakemsg", start_error.SerializeAsString()};
}

std::vector<std::string> concat(const std::vector<std::string>& v1, const std::vector<std::string>& v2)
{
    auto ret = v1;
    ret.insert(end(ret), cbegin(v2), cend(v2));

    return ret;
}
} // namespace

TEST_F(Client, start_cmd_launches_petenv_if_absent)
{
    const auto petenv_start_matcher = make_instance_in_repeated_field_matcher<mp::StartRequest, 1>(petenv_name);
    const auto petenv_launch_matcher = make_launch_instance_matcher(petenv_name);
    const grpc::Status ok{}, aborted = aborted_start_status({petenv_name});

    EXPECT_CALL(mock_daemon, mount).WillRepeatedly(Return(ok)); // 0 or more times

    InSequence seq;
    EXPECT_CALL(mock_daemon, start(_, petenv_start_matcher, _)).WillOnce(Return(aborted));
    EXPECT_CALL(mock_daemon, launch(_, petenv_launch_matcher, _)).WillOnce(Return(ok));
    EXPECT_CALL(mock_daemon, start(_, petenv_start_matcher, _)).WillOnce(Return(ok));
    EXPECT_THAT(send_command({"start", petenv_name}), Eq(mp::ReturnCode::Ok));
}

TEST_F(Client, start_cmd_automounts_when_launching_petenv)
{
    const grpc::Status ok{}, aborted = aborted_start_status({petenv_name});

    InSequence seq;
    EXPECT_CALL(mock_daemon, start(_, _, _)).WillOnce(Return(aborted));
    EXPECT_CALL(mock_daemon, launch(_, _, _)).WillOnce(Return(ok));
    EXPECT_CALL(mock_daemon, mount(_, _, _)).WillOnce(Return(ok));
    EXPECT_CALL(mock_daemon, start(_, _, _)).WillOnce(Return(ok));
    EXPECT_THAT(send_command({"start", petenv_name}), Eq(mp::ReturnCode::Ok));
}

TEST_F(Client, startCmdSkipsAutomountWhenDisabled)
{
    std::stringstream cout_stream;
    const grpc::Status ok{}, aborted = aborted_start_status({petenv_name});
    EXPECT_CALL(mock_daemon, get(_, Property(&mp::GetRequest::key, StrEq(mp::mounts_key)), _))
        .WillOnce(Invoke(make_get_reply("false")));

    InSequence seq;
    EXPECT_CALL(mock_daemon, start(_, _, _)).WillOnce(Return(aborted));
    EXPECT_CALL(mock_daemon, launch(_, _, _)).WillOnce(Return(ok));
    EXPECT_CALL(mock_daemon, mount(_, _, _)).Times(0);
    EXPECT_CALL(mock_daemon, start(_, _, _)).WillOnce(Return(ok));
    EXPECT_THAT(send_command({"start", petenv_name}, cout_stream), Eq(mp::ReturnCode::Ok));
    EXPECT_THAT(cout_stream.str(), HasSubstr("Skipping 'Home' mount due to disabled mounts feature\n"));
}

TEST_F(Client, start_cmd_forwards_verbosity_to_subcommands)
{
    const grpc::Status ok{}, aborted = aborted_start_status({petenv_name});
    const auto verbosity = 2;

    InSequence seq;
    EXPECT_CALL(mock_daemon, start(_, make_request_verbosity_matcher<mp::StartRequest>(verbosity), _))
        .WillOnce(Return(aborted));
    EXPECT_CALL(mock_daemon, launch(_, make_request_verbosity_matcher<mp::LaunchRequest>(verbosity), _))
        .WillOnce(Return(ok));
    EXPECT_CALL(mock_daemon, mount(_, make_request_verbosity_matcher<mp::MountRequest>(verbosity), _))
        .WillOnce(Return(ok));
    EXPECT_CALL(mock_daemon, start(_, make_request_verbosity_matcher<mp::StartRequest>(verbosity), _))
        .WillOnce(Return(ok));
    EXPECT_THAT(send_command({"start", "-vv"}), Eq(mp::ReturnCode::Ok));
}

TEST_F(Client, start_cmd_forwards_timeout_to_subcommands)
{
    const grpc::Status ok{}, aborted = aborted_start_status({petenv_name});
    const auto timeout = 123;

    InSequence seq;
    EXPECT_CALL(mock_daemon, start(_, make_request_timeout_matcher<mp::StartRequest>(timeout), _))
        .WillOnce(Return(aborted));
    EXPECT_CALL(mock_daemon, launch(_, make_request_timeout_matcher<mp::LaunchRequest>(timeout), _))
        .WillOnce(Return(ok));
    EXPECT_CALL(mock_daemon, mount).WillOnce(Return(ok));
    EXPECT_CALL(mock_daemon, start(_, make_request_timeout_matcher<mp::StartRequest>(timeout), _)).WillOnce(Return(ok));
    EXPECT_THAT(send_command({"start", "--timeout", std::to_string(timeout)}), Eq(mp::ReturnCode::Ok));
}

TEST_F(Client, startCmdFailsWhenUnableToRetrieveAutomountSetting)
{
    const auto ok = grpc::Status{};
    const auto aborted = aborted_start_status({petenv_name});
    const auto error = grpc::Status{grpc::StatusCode::INTERNAL, "oops"};

    InSequence seq;
    EXPECT_CALL(mock_daemon, start).WillOnce(Return(aborted));
    EXPECT_CALL(mock_daemon, launch).WillOnce(Return(ok));
    EXPECT_CALL(mock_daemon, get).WillOnce(Return(error));
    EXPECT_CALL(mock_daemon, mount).Times(0);
    EXPECT_THAT(send_command({"start", petenv_name}), Eq(mp::ReturnCode::CommandFail));
}

TEST_F(Client, start_cmd_fails_when_automounting_in_petenv_fails)
{
    const auto ok = grpc::Status{};
    const auto aborted = aborted_start_status({petenv_name});
    const auto mount_failure = grpc::Status{grpc::StatusCode::INVALID_ARGUMENT, "msg"};

    InSequence seq;
    EXPECT_CALL(mock_daemon, start(_, _, _)).WillOnce(Return(aborted));
    EXPECT_CALL(mock_daemon, launch(_, _, _)).WillOnce(Return(ok));
    EXPECT_CALL(mock_daemon, mount(_, _, _)).WillOnce(Return(mount_failure));
    EXPECT_THAT(send_command({"start", petenv_name}), Eq(mp::ReturnCode::CommandFail));
}

TEST_F(Client, start_cmd_launches_petenv_if_absent_among_others_present)
{
    std::vector<std::string> instances{"a", "b", petenv_name, "c"}, cmd = concat({"start"}, instances);

    const auto instance_start_matcher = make_instances_sequence_matcher<mp::StartRequest>(instances);
    const auto petenv_launch_matcher = make_launch_instance_matcher(petenv_name);
    const grpc::Status ok{}, aborted = aborted_start_status({petenv_name});

    EXPECT_CALL(mock_daemon, mount).WillRepeatedly(Return(ok)); // 0 or more times

    InSequence seq;
    EXPECT_CALL(mock_daemon, start(_, instance_start_matcher, _)).WillOnce(Return(aborted));
    EXPECT_CALL(mock_daemon, launch(_, petenv_launch_matcher, _)).WillOnce(Return(ok));
    EXPECT_CALL(mock_daemon, start(_, instance_start_matcher, _)).WillOnce(Return(ok));
    EXPECT_THAT(send_command(cmd), Eq(mp::ReturnCode::Ok));
}

TEST_F(Client, start_cmd_fails_if_petenv_if_absent_amont_others_absent)
{
    std::vector<std::string> instances{"a", "b", "c", petenv_name, "xyz"}, cmd = concat({"start"}, instances);

    const auto instance_start_matcher = make_instances_sequence_matcher<mp::StartRequest>(instances);
    const auto aborted = aborted_start_status({std::next(std::cbegin(instances), 2), std::cend(instances)});

    EXPECT_CALL(mock_daemon, start(_, instance_start_matcher, _)).WillOnce(Return(aborted));
    EXPECT_THAT(send_command(cmd), Eq(mp::ReturnCode::CommandFail));
}

TEST_F(Client, start_cmd_fails_if_petenv_if_absent_amont_others_deleted)
{
    std::vector<std::string> instances{"nope", petenv_name}, cmd = concat({"start"}, instances);

    const auto instance_start_matcher = make_instances_sequence_matcher<mp::StartRequest>(instances);
    const auto aborted = aborted_start_status({}, {instances.front()});

    EXPECT_CALL(mock_daemon, start(_, instance_start_matcher, _)).WillOnce(Return(aborted));
    EXPECT_THAT(send_command(cmd), Eq(mp::ReturnCode::CommandFail));
}

TEST_F(Client, start_cmd_fails_if_petenv_present_but_deleted)
{
    const auto petenv_start_matcher = make_instance_in_repeated_field_matcher<mp::StartRequest, 1>(petenv_name);
    const grpc::Status aborted = aborted_start_status({}, {petenv_name});

    InSequence seq;
    EXPECT_CALL(mock_daemon, start(_, petenv_start_matcher, _)).WillOnce(Return(aborted));
    EXPECT_THAT(send_command({"start", petenv_name}), Eq(mp::ReturnCode::CommandFail));
}

TEST_F(Client, start_cmd_fails_if_petenv_present_but_deleted_among_others)
{
    std::vector<std::string> instances{petenv_name, "other"}, cmd = concat({"start"}, instances);

    const auto instance_start_matcher = make_instances_sequence_matcher<mp::StartRequest>(instances);
    const auto aborted = aborted_start_status({}, {instances.front()});

    EXPECT_CALL(mock_daemon, start(_, instance_start_matcher, _)).WillOnce(Return(aborted));
    EXPECT_THAT(send_command(cmd), Eq(mp::ReturnCode::CommandFail));
}

TEST_F(Client, start_cmd_fails_on_other_absent_instance)
{
    std::vector<std::string> instances{"o-o", "O_o"}, cmd = concat({"start"}, instances);

    const auto instance_start_matcher = make_instances_sequence_matcher<mp::StartRequest>(instances);
    const auto aborted = aborted_start_status({}, {"O_o"});

    EXPECT_CALL(mock_daemon, start(_, instance_start_matcher, _)).WillOnce(Return(aborted));
    EXPECT_THAT(send_command(cmd), Eq(mp::ReturnCode::CommandFail));
}

TEST_F(Client, start_cmd_fails_on_other_absent_instances_with_petenv)
{
    std::vector<std::string> cmd{"start"}, instances{petenv_name, "lala", "zzz"};
    cmd.insert(end(cmd), cbegin(instances), cend(instances));

    const auto instance_start_matcher = make_instances_sequence_matcher<mp::StartRequest>(instances);
    const auto aborted = aborted_start_status({}, {"zzz"});
    EXPECT_CALL(mock_daemon, start(_, instance_start_matcher, _)).WillOnce(Return(aborted));
    EXPECT_THAT(send_command(cmd), Eq(mp::ReturnCode::CommandFail));
}

TEST_F(Client, start_cmd_does_not_add_petenv_to_others)
{
    const auto matcher = make_instances_matcher<mp::StartRequest>(ElementsAre(StrEq("foo"), StrEq("bar")));
    EXPECT_CALL(mock_daemon, start(_, matcher, _));
    EXPECT_THAT(send_command({"start", "foo", "bar"}), Eq(mp::ReturnCode::Ok));
}

TEST_F(Client, start_cmd_does_not_add_petenv_to_all)
{
    const auto matcher = make_instances_matcher<mp::StartRequest>(IsEmpty());
    EXPECT_CALL(mock_daemon, start(_, matcher, _));
    EXPECT_THAT(send_command({"start", "--all"}), Eq(mp::ReturnCode::Ok));
}

// stop cli tests
TEST_F(Client, stop_cmd_ok_with_one_arg)
{
    EXPECT_CALL(mock_daemon, stop(_, _, _));
    EXPECT_THAT(send_command({"stop", "foo"}), Eq(mp::ReturnCode::Ok));
}

TEST_F(Client, stop_cmd_succeeds_with_multiple_args)
{
    EXPECT_CALL(mock_daemon, stop(_, _, _));
    EXPECT_THAT(send_command({"stop", "foo", "bar"}), Eq(mp::ReturnCode::Ok));
}

TEST_F(Client, stop_cmd_help_ok)
{
    EXPECT_THAT(send_command({"stop", "-h"}), Eq(mp::ReturnCode::Ok));
}

TEST_F(Client, stop_cmd_succeeds_with_all)
{
    EXPECT_CALL(mock_daemon, stop(_, _, _));
    EXPECT_THAT(send_command({"stop", "--all"}), Eq(mp::ReturnCode::Ok));
}

TEST_F(Client, stop_cmd_fails_with_names_and_all)
{
    EXPECT_THAT(send_command({"stop", "--all", "foo", "bar"}), Eq(mp::ReturnCode::CommandLineError));
}

TEST_F(Client, stop_cmd_no_args_targets_petenv)
{
    const auto petenv_matcher = make_instance_in_repeated_field_matcher<mp::StopRequest, 1>(petenv_name);
    EXPECT_CALL(mock_daemon, stop(_, petenv_matcher, _));
    EXPECT_THAT(send_command({"stop"}), Eq(mp::ReturnCode::Ok));
}

TEST_F(Client, stop_cmd_considers_configured_petenv)
{
    const auto custom_petenv = "jarjar binks";
    EXPECT_CALL(mock_settings, get(Eq(mp::petenv_key))).WillRepeatedly(Return(custom_petenv));

    const auto petenv_matcher = make_instance_in_repeated_field_matcher<mp::StopRequest, 1>(custom_petenv);
    EXPECT_CALL(mock_daemon, stop(_, petenv_matcher, _));
    EXPECT_THAT(send_command({"stop"}), Eq(mp::ReturnCode::Ok));
}

TEST_F(Client, stop_cmd_can_target_petenv_explicitly)
{
    const auto petenv_matcher = make_instance_in_repeated_field_matcher<mp::StopRequest, 1>(petenv_name);
    EXPECT_CALL(mock_daemon, stop(_, petenv_matcher, _));
    EXPECT_THAT(send_command({"stop", petenv_name}), Eq(mp::ReturnCode::Ok));
}

TEST_F(Client, stop_cmd_can_target_petenv_among_others)
{
    const auto petenv_matcher2 = make_instance_in_repeated_field_matcher<mp::StopRequest, 2>(petenv_name);
    const auto petenv_matcher4 = make_instance_in_repeated_field_matcher<mp::StopRequest, 4>(petenv_name);

    InSequence s;
    EXPECT_CALL(mock_daemon, stop(_, _, _));
    EXPECT_CALL(mock_daemon, stop(_, petenv_matcher2, _)).Times(2);
    EXPECT_CALL(mock_daemon, stop(_, petenv_matcher4, _));
    EXPECT_THAT(send_command({"stop", "primary"}), Eq(mp::ReturnCode::Ok));
    EXPECT_THAT(send_command({"stop", "foo", petenv_name}), Eq(mp::ReturnCode::Ok));
    EXPECT_THAT(send_command({"stop", petenv_name, "bar"}), Eq(mp::ReturnCode::Ok));
    EXPECT_THAT(send_command({"stop", "foo", petenv_name, "bar", "baz"}), Eq(mp::ReturnCode::Ok));
}

TEST_F(Client, stop_cmd_does_not_add_petenv_to_others)
{
    const auto matcher = make_instances_matcher<mp::StopRequest>(ElementsAre(StrEq("foo"), StrEq("bar")));
    EXPECT_CALL(mock_daemon, stop(_, matcher, _));
    EXPECT_THAT(send_command({"stop", "foo", "bar"}), Eq(mp::ReturnCode::Ok));
}

TEST_F(Client, stop_cmd_does_not_add_petenv_to_all)
{
    const auto matcher = make_instances_matcher<mp::StopRequest>(IsEmpty());
    EXPECT_CALL(mock_daemon, stop(_, matcher, _));
    EXPECT_THAT(send_command({"stop", "--all"}), Eq(mp::ReturnCode::Ok));
}

TEST_F(Client, stop_cmd_fails_with_time_and_cancel)
{
    EXPECT_THAT(send_command({"stop", "--time", "+10", "--cancel", "foo"}), Eq(mp::ReturnCode::CommandLineError));
}

TEST_F(Client, stop_cmd_succeeds_with_plus_time)
{
    EXPECT_CALL(mock_daemon, stop(_, _, _));
    EXPECT_THAT(send_command({"stop", "foo", "--time", "+10"}), Eq(mp::ReturnCode::Ok));
}

TEST_F(Client, stop_cmd_succeeds_with_no_plus_time)
{
    EXPECT_CALL(mock_daemon, stop(_, _, _));
    EXPECT_THAT(send_command({"stop", "foo", "--time", "10"}), Eq(mp::ReturnCode::Ok));
}

TEST_F(Client, stop_cmd_fails_with_invalid_time_prefix)
{
    EXPECT_THAT(send_command({"stop", "foo", "--time", "-10"}), Eq(mp::ReturnCode::CommandLineError));
}

TEST_F(Client, stop_cmd_fails_with_invalid_time)
{
    EXPECT_THAT(send_command({"stop", "foo", "--time", "+bar"}), Eq(mp::ReturnCode::CommandLineError));
}

TEST_F(Client, stop_cmd_fails_with_time_suffix)
{
    EXPECT_THAT(send_command({"stop", "foo", "--time", "+10s"}), Eq(mp::ReturnCode::CommandLineError));
}

TEST_F(Client, stop_cmd_succeds_with_cancel)
{
    EXPECT_CALL(mock_daemon, stop(_, _, _));
    EXPECT_THAT(send_command({"stop", "foo", "--cancel"}), Eq(mp::ReturnCode::Ok));
}

TEST_F(Client, stop_cmd_no_args_time_option_delays_petenv_shutdown)
{
    const auto delay = 5;
    const auto matcher = AllOf(make_instance_in_repeated_field_matcher<mp::StopRequest, 1>(petenv_name),
                               Property(&mp::StopRequest::time_minutes, delay));
    EXPECT_CALL(mock_daemon, stop(_, matcher, _));
    EXPECT_THAT(send_command({"stop", "--time", std::to_string(delay)}), Eq(mp::ReturnCode::Ok));
}

TEST_F(Client, stop_cmd_no_args_cancel_option_cancels_delayed_petenv_shutdown)
{
    const auto matcher = AllOf(make_instance_in_repeated_field_matcher<mp::StopRequest, 1>(petenv_name),
                               Property(&mp::StopRequest::cancel_shutdown, true));
    EXPECT_CALL(mock_daemon, stop(_, matcher, _));
    EXPECT_THAT(send_command({"stop", "--cancel"}), Eq(mp::ReturnCode::Ok));
}

TEST_F(Client, stop_cmd_no_args_fails_with_time_and_cancel)
{
    EXPECT_THAT(send_command({"stop", "--time", "+10", "--cancel"}), Eq(mp::ReturnCode::CommandLineError));
}

TEST_F(Client, stop_cmd_disabled_petenv)
{
    EXPECT_CALL(mock_settings, get(Eq(mp::petenv_key))).WillRepeatedly(Return(""));

    EXPECT_THAT(send_command({"stop"}), Eq(mp::ReturnCode::CommandLineError));
    EXPECT_THAT(send_command({"stop", "--cancel"}), Eq(mp::ReturnCode::CommandLineError));
    EXPECT_THAT(send_command({"stop", "--time", "10"}), Eq(mp::ReturnCode::CommandLineError));
}

TEST_F(Client, stop_cmd_disabled_petenv_with_instance)
{
    EXPECT_CALL(mock_settings, get(Eq(mp::petenv_key))).WillRepeatedly(Return(""));
    EXPECT_CALL(mock_daemon, stop(_, _, _));

    EXPECT_THAT(send_command({"stop"}), Eq(mp::ReturnCode::CommandLineError));
    EXPECT_THAT(send_command({"stop", "foo"}), Eq(mp::ReturnCode::Ok));
    EXPECT_THAT(send_command({"stop", "--cancel"}), Eq(mp::ReturnCode::CommandLineError));
    EXPECT_THAT(send_command({"stop", "--time", "10"}), Eq(mp::ReturnCode::CommandLineError));
}

TEST_F(Client, stop_cmd_disabled_petenv_help)
{
    EXPECT_CALL(mock_settings, get(Eq(mp::petenv_key))).WillRepeatedly(Return(""));

    EXPECT_THAT(send_command({"stop", "-h"}), Eq(mp::ReturnCode::Ok));
}

TEST_F(Client, stop_cmd_disabled_petenv_all)
{
    EXPECT_CALL(mock_settings, get(Eq(mp::petenv_key))).WillRepeatedly(Return(""));
    EXPECT_CALL(mock_daemon, stop(_, _, _));

    EXPECT_THAT(send_command({"stop", "--all"}), Eq(mp::ReturnCode::Ok));
}

// suspend cli tests
TEST_F(Client, suspend_cmd_ok_with_one_arg)
{
    EXPECT_CALL(mock_daemon, suspend(_, _, _)).Times(2);
    EXPECT_THAT(send_command({"suspend", "foo"}), Eq(mp::ReturnCode::Ok));
    EXPECT_THAT(send_command({"suspend", "primary"}), Eq(mp::ReturnCode::Ok));
}

TEST_F(Client, suspend_cmd_succeeds_with_multiple_args)
{
    EXPECT_CALL(mock_daemon, suspend(_, _, _));
    EXPECT_THAT(send_command({"suspend", "foo", "bar"}), Eq(mp::ReturnCode::Ok));
}

TEST_F(Client, suspend_cmd_help_ok)
{
    EXPECT_THAT(send_command({"suspend", "-h"}), Eq(mp::ReturnCode::Ok));
}

TEST_F(Client, suspend_cmd_succeeds_with_all)
{
    EXPECT_CALL(mock_daemon, suspend(_, _, _));
    EXPECT_THAT(send_command({"suspend", "--all"}), Eq(mp::ReturnCode::Ok));
}

TEST_F(Client, suspend_cmd_no_args_targets_petenv)
{
    const auto petenv_matcher = make_instance_in_repeated_field_matcher<mp::SuspendRequest, 1>(petenv_name);
    EXPECT_CALL(mock_daemon, suspend(_, petenv_matcher, _));
    EXPECT_THAT(send_command({"suspend"}), Eq(mp::ReturnCode::Ok));
}

TEST_F(Client, suspend_cmd_considers_configured_petenv)
{
    const auto custom_petenv = "jarjar binks";
    EXPECT_CALL(mock_settings, get(Eq(mp::petenv_key))).WillRepeatedly(Return(custom_petenv));

    const auto petenv_matcher = make_instance_in_repeated_field_matcher<mp::SuspendRequest, 1>(custom_petenv);
    EXPECT_CALL(mock_daemon, suspend(_, petenv_matcher, _));
    EXPECT_THAT(send_command({"suspend"}), Eq(mp::ReturnCode::Ok));
}

TEST_F(Client, suspend_cmd_can_target_petenv_explicitly)
{
    const auto petenv_matcher = make_instance_in_repeated_field_matcher<mp::SuspendRequest, 1>(petenv_name);
    EXPECT_CALL(mock_daemon, suspend(_, petenv_matcher, _));
    EXPECT_THAT(send_command({"suspend", petenv_name}), Eq(mp::ReturnCode::Ok));
}

TEST_F(Client, suspend_cmd_can_target_petenv_among_others)
{
    const auto petenv_matcher2 = make_instance_in_repeated_field_matcher<mp::SuspendRequest, 2>(petenv_name);
    const auto petenv_matcher4 = make_instance_in_repeated_field_matcher<mp::SuspendRequest, 4>(petenv_name);

    InSequence s;
    EXPECT_CALL(mock_daemon, suspend(_, petenv_matcher2, _)).Times(2);
    EXPECT_CALL(mock_daemon, suspend(_, petenv_matcher4, _));
    EXPECT_THAT(send_command({"suspend", "foo", petenv_name}), Eq(mp::ReturnCode::Ok));
    EXPECT_THAT(send_command({"suspend", petenv_name, "bar"}), Eq(mp::ReturnCode::Ok));
    EXPECT_THAT(send_command({"suspend", "foo", petenv_name, "bar", "baz"}), Eq(mp::ReturnCode::Ok));
}

TEST_F(Client, suspend_cmd_does_not_add_petenv_to_others)
{
    const auto matcher = make_instances_matcher<mp::SuspendRequest>(ElementsAre(StrEq("foo"), StrEq("bar")));
    EXPECT_CALL(mock_daemon, suspend(_, matcher, _));
    EXPECT_THAT(send_command({"suspend", "foo", "bar"}), Eq(mp::ReturnCode::Ok));
}

TEST_F(Client, suspend_cmd_does_not_add_petenv_to_all)
{
    const auto matcher = make_instances_matcher<mp::SuspendRequest>(IsEmpty());
    EXPECT_CALL(mock_daemon, suspend(_, matcher, _));
    EXPECT_THAT(send_command({"suspend", "--all"}), Eq(mp::ReturnCode::Ok));
}

TEST_F(Client, suspend_cmd_fails_with_names_and_all)
{
    EXPECT_THAT(send_command({"suspend", "--all", "foo", "bar"}), Eq(mp::ReturnCode::CommandLineError));
}

TEST_F(Client, suspend_cmd_disabled_petenv)
{
    EXPECT_CALL(mock_settings, get(Eq(mp::petenv_key))).WillRepeatedly(Return(""));
    EXPECT_CALL(mock_daemon, suspend(_, _, _));

    EXPECT_THAT(send_command({"suspend"}), Eq(mp::ReturnCode::CommandLineError));
    EXPECT_THAT(send_command({"suspend", "foo"}), Eq(mp::ReturnCode::Ok));
}

TEST_F(Client, suspend_cmd_disabled_petenv_help)
{
    EXPECT_CALL(mock_settings, get(Eq(mp::petenv_key))).WillRepeatedly(Return(""));

    EXPECT_THAT(send_command({"suspend", "-h"}), Eq(mp::ReturnCode::Ok));
}

TEST_F(Client, suspend_cmd_disabled_petenv_all)
{
    EXPECT_CALL(mock_settings, get(Eq(mp::petenv_key))).WillRepeatedly(Return(""));
    EXPECT_CALL(mock_daemon, suspend(_, _, _));

    EXPECT_THAT(send_command({"suspend", "--all"}), Eq(mp::ReturnCode::Ok));
}

// restart cli tests
TEST_F(Client, restart_cmd_ok_with_one_arg)
{
    EXPECT_CALL(mock_daemon, restart(_, _, _)).Times(2);
    EXPECT_THAT(send_command({"restart", "foo"}), Eq(mp::ReturnCode::Ok));
    EXPECT_THAT(send_command({"restart", "primary"}), Eq(mp::ReturnCode::Ok));
}

TEST_F(Client, restart_cmd_succeeds_with_multiple_args)
{
    EXPECT_CALL(mock_daemon, restart(_, _, _));
    EXPECT_THAT(send_command({"restart", "foo", "bar"}), Eq(mp::ReturnCode::Ok));
}

TEST_F(Client, restart_cmd_help_ok)
{
    EXPECT_THAT(send_command({"restart", "-h"}), Eq(mp::ReturnCode::Ok));
}

TEST_F(Client, restart_cmd_succeeds_with_all)
{
    EXPECT_CALL(mock_daemon, restart(_, _, _));
    EXPECT_THAT(send_command({"restart", "--all"}), Eq(mp::ReturnCode::Ok));
}

TEST_F(Client, restart_cmd_no_args_targets_petenv)
{
    const auto petenv_matcher = make_instance_in_repeated_field_matcher<mp::RestartRequest, 1>(petenv_name);
    EXPECT_CALL(mock_daemon, restart(_, petenv_matcher, _));
    EXPECT_THAT(send_command({"restart"}), Eq(mp::ReturnCode::Ok));
}

TEST_F(Client, restart_cmd_considers_configured_petenv)
{
    const auto custom_petenv = "jarjar binks";
    EXPECT_CALL(mock_settings, get(Eq(mp::petenv_key))).WillRepeatedly(Return(custom_petenv));

    const auto petenv_matcher = make_instance_in_repeated_field_matcher<mp::RestartRequest, 1>(custom_petenv);
    EXPECT_CALL(mock_daemon, restart(_, petenv_matcher, _));
    EXPECT_THAT(send_command({"restart"}), Eq(mp::ReturnCode::Ok));
}

TEST_F(Client, restart_cmd_can_target_petenv_explicitly)
{
    const auto petenv_matcher = make_instance_in_repeated_field_matcher<mp::RestartRequest, 1>(petenv_name);
    EXPECT_CALL(mock_daemon, restart(_, petenv_matcher, _));
    EXPECT_THAT(send_command({"restart", petenv_name}), Eq(mp::ReturnCode::Ok));
}

TEST_F(Client, restart_cmd_can_target_petenv_among_others)
{
    const auto petenv_matcher2 = make_instance_in_repeated_field_matcher<mp::RestartRequest, 2>(petenv_name);
    const auto petenv_matcher4 = make_instance_in_repeated_field_matcher<mp::RestartRequest, 4>(petenv_name);

    InSequence s;
    EXPECT_CALL(mock_daemon, restart(_, petenv_matcher2, _)).Times(2);
    EXPECT_CALL(mock_daemon, restart(_, petenv_matcher4, _));
    EXPECT_THAT(send_command({"restart", "foo", petenv_name}), Eq(mp::ReturnCode::Ok));
    EXPECT_THAT(send_command({"restart", petenv_name, "bar"}), Eq(mp::ReturnCode::Ok));
    EXPECT_THAT(send_command({"restart", "foo", petenv_name, "bar", "baz"}), Eq(mp::ReturnCode::Ok));
}

TEST_F(Client, restart_cmd_does_not_add_petenv_to_others)
{
    const auto matcher = make_instances_matcher<mp::RestartRequest>(ElementsAre(StrEq("foo"), StrEq("bar")));
    EXPECT_CALL(mock_daemon, restart(_, matcher, _));
    EXPECT_THAT(send_command({"restart", "foo", "bar"}), Eq(mp::ReturnCode::Ok));
}

TEST_F(Client, restart_cmd_does_not_add_petenv_to_all)
{
    const auto matcher = make_instances_matcher<mp::RestartRequest>(IsEmpty());
    EXPECT_CALL(mock_daemon, restart(_, matcher, _));
    EXPECT_THAT(send_command({"restart", "--all"}), Eq(mp::ReturnCode::Ok));
}

TEST_F(Client, restart_cmd_fails_with_names_and_all)
{
    EXPECT_THAT(send_command({"restart", "--all", "foo", "bar"}), Eq(mp::ReturnCode::CommandLineError));
}

TEST_F(Client, restart_cmd_fails_with_unknown_options)
{
    EXPECT_THAT(send_command({"restart", "-x", "foo", "bar"}), Eq(mp::ReturnCode::CommandLineError));
    EXPECT_THAT(send_command({"restart", "-wrong", "--all"}), Eq(mp::ReturnCode::CommandLineError));
    EXPECT_THAT(send_command({"restart", "-h", "--nope", "not"}), Eq(mp::ReturnCode::CommandLineError));

    // Options that would be accepted by stop
    EXPECT_THAT(send_command({"restart", "-t", "foo"}), Eq(mp::ReturnCode::CommandLineError));
    EXPECT_THAT(send_command({"restart", "-t0", "bar"}), Eq(mp::ReturnCode::CommandLineError));
    EXPECT_THAT(send_command({"restart", "--time", "42", "foo", "bar"}), Eq(mp::ReturnCode::CommandLineError));
    EXPECT_THAT(send_command({"restart", "-c", "foo", "bar"}), Eq(mp::ReturnCode::CommandLineError));
    EXPECT_THAT(send_command({"restart", "--cancel", "foo"}), Eq(mp::ReturnCode::CommandLineError));
}

TEST_F(Client, restart_cmd_disabled_petenv)
{
    EXPECT_CALL(mock_settings, get(Eq(mp::petenv_key))).WillRepeatedly(Return(""));
    EXPECT_CALL(mock_daemon, restart(_, _, _));

    EXPECT_THAT(send_command({"restart"}), Eq(mp::ReturnCode::CommandLineError));
    EXPECT_THAT(send_command({"restart", "foo"}), Eq(mp::ReturnCode::Ok));
}

TEST_F(Client, restart_cmd_disabled_petenv_help)
{
    EXPECT_CALL(mock_settings, get(Eq(mp::petenv_key))).WillRepeatedly(Return(""));

    EXPECT_THAT(send_command({"restart", "-h"}), Eq(mp::ReturnCode::Ok));
}

TEST_F(Client, restart_cmd_disabled_petenv_all)
{
    EXPECT_CALL(mock_settings, get(Eq(mp::petenv_key))).WillRepeatedly(Return(""));
    EXPECT_CALL(mock_daemon, restart(_, _, _));

    EXPECT_THAT(send_command({"restart", "--all"}), Eq(mp::ReturnCode::Ok));
}

// delete cli tests
TEST_F(Client, delete_cmd_fails_no_args)
{
    EXPECT_THAT(send_command({"delete"}), Eq(mp::ReturnCode::CommandLineError));
}

TEST_F(Client, delete_cmd_ok_with_one_arg)
{
    EXPECT_CALL(mock_daemon, delet(_, _, _));
    EXPECT_THAT(send_command({"delete", "foo"}), Eq(mp::ReturnCode::Ok));
}

TEST_F(Client, delete_cmd_succeeds_with_multiple_args)
{
    EXPECT_CALL(mock_daemon, delet(_, _, _));
    EXPECT_THAT(send_command({"delete", "foo", "bar"}), Eq(mp::ReturnCode::Ok));
}

TEST_F(Client, delete_cmd_help_ok)
{
    EXPECT_THAT(send_command({"delete", "-h"}), Eq(mp::ReturnCode::Ok));
}

TEST_F(Client, delete_cmd_succeeds_with_all)
{
    EXPECT_CALL(mock_daemon, delet(_, _, _));
    EXPECT_THAT(send_command({"delete", "--all"}), Eq(mp::ReturnCode::Ok));
}

TEST_F(Client, delete_cmd_fails_with_names_and_all)
{
    EXPECT_THAT(send_command({"delete", "--all", "foo", "bar"}), Eq(mp::ReturnCode::CommandLineError));
}

TEST_F(Client, delete_cmd_accepts_purge_option)
{
    EXPECT_CALL(mock_daemon, delet(_, _, _)).Times(2);
    EXPECT_THAT(send_command({"delete", "--purge", "foo"}), Eq(mp::ReturnCode::Ok));
    EXPECT_THAT(send_command({"delete", "-p", "bar"}), Eq(mp::ReturnCode::Ok));
}

// find cli tests
TEST_F(Client, find_cmd_unsupported_option_ok)
{
    EXPECT_CALL(mock_daemon, find(_, _, _));
    EXPECT_THAT(send_command({"find", "--show-unsupported"}), Eq(mp::ReturnCode::Ok));
}

// get/set cli tests
struct TestBasicGetSetOptions : Client, WithParamInterface<const char*>
{
};

TEST_P(TestBasicGetSetOptions, get_can_read_settings)
{
    const auto& key = GetParam();
    const auto value = "a value";
    EXPECT_CALL(mock_settings, get(Eq(key))).WillOnce(Return(value));
    EXPECT_THAT(get_setting(key), Eq(value));
}

TEST_P(TestBasicGetSetOptions, set_can_write_settings)
{
    const auto& key = GetParam();
    const auto val = "blah";

    EXPECT_CALL(mock_settings, set(Eq(key), Eq(val)));
    EXPECT_THAT(send_command({"set", keyval_arg(key, val)}), Eq(mp::ReturnCode::Ok));
}

TEST_P(TestBasicGetSetOptions, set_cmd_allows_empty_val)
{
    const auto& key = GetParam();
    const auto val = "";

    EXPECT_CALL(mock_settings, set(Eq(key), Eq(val)));
    EXPECT_THAT(send_command({"set", keyval_arg(key, val)}), Eq(mp::ReturnCode::Ok));
}

TEST_P(TestBasicGetSetOptions, InteractiveSetWritesSettings)
{
    const auto& key = GetParam();
    const auto val = "blah";
    std::istringstream cin{fmt::format("{}\n", val)};

    EXPECT_CALL(mock_settings, set(Eq(key), Eq(val)));
    EXPECT_THAT(send_command({"set", key}, trash_stream, trash_stream, cin), Eq(mp::ReturnCode::Ok));
}

INSTANTIATE_TEST_SUITE_P(Client, TestBasicGetSetOptions,
                         Values(mp::petenv_key, mp::driver_key, mp::autostart_key, mp::hotkey_key,
                                mp::bridged_interface_key, mp::mounts_key, "anything.else.really"));

TEST_F(Client, get_returns_setting)
{
    const auto key = "sigur", val = "ros";
    EXPECT_CALL(mock_settings, get(Eq(key))).WillOnce(Return(val));
    EXPECT_THAT(get_setting(key), Eq(val));
}

TEST_F(Client, get_cmd_fails_with_no_arguments)
{
    EXPECT_THAT(send_command({"get"}), Eq(mp::ReturnCode::CommandLineError));
}

TEST_F(Client, set_cmd_fails_with_no_arguments)
{
    EXPECT_CALL(mock_settings, set(_, _)).Times(0);
    EXPECT_THAT(send_command({"set"}), Eq(mp::ReturnCode::CommandLineError));
}

TEST_F(Client, get_cmd_fails_with_multiple_arguments)
{
    EXPECT_THAT(send_command({"get", mp::petenv_key, mp::driver_key}), Eq(mp::ReturnCode::CommandLineError));
}

TEST_F(Client, set_cmd_fails_with_multiple_arguments)
{
    EXPECT_CALL(mock_settings, set(_, _)).Times(0);
    EXPECT_THAT(send_command({"set", keyval_arg(mp::petenv_key, "asdf"), keyval_arg(mp::driver_key, "qemu")}),
                Eq(mp::ReturnCode::CommandLineError));
}

TEST_F(Client, set_cmd_fails_with_bad_key_val_format)
{
    EXPECT_CALL(mock_settings, set(_, _)).Times(0); // this is not where the rejection is here
    EXPECT_THAT(send_command({"set", "="}), Eq(mp::ReturnCode::CommandLineError));
    EXPECT_THAT(send_command({"set", "=abc"}), Eq(mp::ReturnCode::CommandLineError));
    EXPECT_THAT(send_command({"set", "foo=bar="}), Eq(mp::ReturnCode::CommandLineError));
    EXPECT_THAT(send_command({"set", "=foo=bar"}), Eq(mp::ReturnCode::CommandLineError));
    EXPECT_THAT(send_command({"set", "=foo=bar="}), Eq(mp::ReturnCode::CommandLineError));
    EXPECT_THAT(send_command({"set", "foo=bar=="}), Eq(mp::ReturnCode::CommandLineError));
    EXPECT_THAT(send_command({"set", "==foo=bar"}), Eq(mp::ReturnCode::CommandLineError));
    EXPECT_THAT(send_command({"set", "foo==bar"}), Eq(mp::ReturnCode::CommandLineError));
    EXPECT_THAT(send_command({"set", "foo===bar"}), Eq(mp::ReturnCode::CommandLineError));
    EXPECT_THAT(send_command({"set", "x=x=x"}), Eq(mp::ReturnCode::CommandLineError));
}

TEST_F(Client, InteractiveSetFailsWithEOF)
{
    std::ostringstream cerr;
    std::istringstream cin;

    EXPECT_THAT(send_command({"set", mp::petenv_key}, trash_stream, cerr, cin), Eq(mp::ReturnCode::CommandLineError));
    EXPECT_THAT(cerr.str(), HasSubstr("Failed to read value"));
}

TEST_F(Client, get_cmd_fails_with_unknown_key)
{
    const auto key = "wrong.key";
    EXPECT_CALL(mock_settings, get(Eq(key))).WillOnce(Throw(mp::UnrecognizedSettingException{key}));
    EXPECT_THAT(send_command({"get", key}), Eq(mp::ReturnCode::CommandLineError));
}

TEST_F(Client, set_cmd_fails_with_unknown_key)
{
    const auto key = "wrong.key";
    const auto val = "blah";
    EXPECT_CALL(mock_settings, set(Eq(key), Eq(val))).WillOnce(Throw(mp::UnrecognizedSettingException{key}));
    EXPECT_THAT(send_command({"set", keyval_arg(key, val)}), Eq(mp::ReturnCode::CommandLineError));
}

TEST_F(Client, InteractiveSetFailsWithUnknownKey)
{
    const auto key = "wrong.key";
    const auto val = "blah";
    std::ostringstream cerr;
    std::istringstream cin{fmt::format("{}\n", val)};

    EXPECT_CALL(mock_settings, set(Eq(key), Eq(val))).WillOnce(Throw(mp::UnrecognizedSettingException{key}));
    EXPECT_THAT(send_command({"set", key}, trash_stream, cerr, cin), Eq(mp::ReturnCode::CommandLineError));
    EXPECT_THAT(cerr.str(), HasSubstr("Unrecognized settings key: 'wrong.key'"));
}

TEST_F(Client, get_handles_persistent_settings_errors)
{
    const auto key = mp::petenv_key;
    EXPECT_CALL(mock_settings, get(Eq(key))).WillOnce(Throw(mp::PersistentSettingsException{"op", "test"}));
    EXPECT_THAT(send_command({"get", key}), Eq(mp::ReturnCode::CommandFail));
}

TEST_F(Client, get_returns_special_representation_of_empty_value_by_default)
{
    const auto key = mp::hotkey_key;
    EXPECT_CALL(mock_settings, get(Eq(key))).WillOnce(Return(QStringLiteral("")));
    EXPECT_THAT(get_setting(key), Eq("<empty>"));
}

TEST_F(Client, get_returns_empty_string_on_empty_value_with_raw_option)
{
    const auto key = mp::hotkey_key;
    EXPECT_CALL(mock_settings, get(Eq(key))).WillOnce(Return(QStringLiteral("")));
    EXPECT_THAT(get_setting({key, "--raw"}), IsEmpty());
}

TEST_F(Client, get_keeps_other_values_untouched_with_raw_option)
{
    std::vector<std::pair<const char*, QString>> keyvals{{mp::autostart_key, QStringLiteral("False")},
                                                         {mp::petenv_key, QStringLiteral("a-pet-nAmE")},
                                                         {mp::hotkey_key, QStringLiteral("Ctrl+Alt+U")}};
    for (const auto& [key, val] : keyvals)
    {
        EXPECT_CALL(mock_settings, get(Eq(key))).WillOnce(Return(val));
        EXPECT_THAT(get_setting({key, "--raw"}), Eq(val.toStdString()));
    }
}

TEST_F(Client, set_handles_persistent_settings_errors)
{
    const auto key = mp::petenv_key;
    const auto val = "asdasdasd";
    EXPECT_CALL(mock_settings, set(Eq(key), Eq(val))).WillOnce(Throw(mp::PersistentSettingsException{"op", "test"}));
    EXPECT_THAT(send_command({"set", keyval_arg(key, val)}), Eq(mp::ReturnCode::CommandFail));
}

TEST_F(Client, set_cmd_rejects_bad_values)
{
    const auto key = "hip", val = "hop", why = "don't like it";
    EXPECT_CALL(mock_settings, set(Eq(key), Eq(val))).WillOnce(Throw(mp::InvalidSettingException{key, val, why}));
    EXPECT_THAT(send_command({"set", keyval_arg(key, val)}), Eq(mp::ReturnCode::CommandLineError));
}

#ifdef MULTIPASS_PLATFORM_LINUX // These tests concern linux-specific behavior for qemu<->libvirt switching

TEST_F(Client, set_cmd_toggle_petenv)
{
    EXPECT_CALL(mock_settings, set(Eq(mp::petenv_key), Eq("")));
    EXPECT_THAT(send_command({"set", keyval_arg(mp::petenv_key, "")}), Eq(mp::ReturnCode::Ok));

    EXPECT_CALL(mock_settings, set(Eq(mp::petenv_key), Eq("some primary")));
    EXPECT_THAT(send_command({"set", keyval_arg(mp::petenv_key, "some primary")}), Eq(mp::ReturnCode::Ok));
}

#endif // MULTIPASS_PLATFORM_LINUX

// general help tests
TEST_F(Client, help_returns_ok_return_code)
{
    EXPECT_THAT(send_command({"--help"}), Eq(mp::ReturnCode::Ok));
}

struct HelpTestsuite : public ClientAlias, public WithParamInterface<std::pair<std::string, std::string>>
{
};

TEST_P(HelpTestsuite, answers_correctly)
{
    auto [command, expected_text] = GetParam();

    std::stringstream cout_stream;
    EXPECT_EQ(send_command({"help", command}, cout_stream), mp::ReturnCode::Ok);
    EXPECT_THAT(cout_stream.str(), HasSubstr(expected_text));

    cout_stream.str(std::string());
    EXPECT_EQ(send_command({command, "-h"}, cout_stream), mp::ReturnCode::Ok);
    EXPECT_THAT(cout_stream.str(), HasSubstr(expected_text));
}

INSTANTIATE_TEST_SUITE_P(Client, HelpTestsuite,
                         Values(std::make_pair(std::string{"alias"},
                                               "Create an alias to be executed on a given instance.\n"),
                                std::make_pair(std::string{"aliases"}, "List available aliases\n"),
                                std::make_pair(std::string{"unalias"}, "Remove an alias\n")));

TEST_F(Client, command_help_is_different_than_general_help)
{
    std::stringstream general_help_output;
    send_command({"--help"}, general_help_output);

    std::stringstream command_output;
    send_command({"list", "--help"}, command_output);

    EXPECT_THAT(general_help_output.str(), Ne(command_output.str()));
}

TEST_F(Client, help_cmd_launch_same_launch_cmd_help)
{
    std::stringstream help_cmd_launch;
    send_command({"help", "launch"}, help_cmd_launch);

    std::stringstream launch_cmd_help;
    send_command({"launch", "-h"}, launch_cmd_help);

    EXPECT_THAT(help_cmd_launch.str(), Ne(""));
    EXPECT_THAT(help_cmd_launch.str(), Eq(launch_cmd_help.str()));
}

// authenticate cli tests
TEST_F(Client, authenticateCmdGoodPassphraseOk)
{
    EXPECT_CALL(mock_daemon, authenticate);
    EXPECT_EQ(send_command({"authenticate", "foo"}), mp::ReturnCode::Ok);
}

TEST_F(Client, authenticateCmdInvalidOptionFails)
{
    EXPECT_EQ(send_command({"authenticate", "--foo"}), mp::ReturnCode::CommandLineError);
}

TEST_F(Client, authenticateCmdHelpOk)
{
    EXPECT_EQ(send_command({"authenticate", "--help"}), mp::ReturnCode::Ok);
}

TEST_F(Client, authenticateCmdTooManyArgsFails)
{
    EXPECT_EQ(send_command({"authenticate", "foo", "bar"}), mp::ReturnCode::CommandLineError);
}

struct AuthenticateCommandClient : public Client
{
    AuthenticateCommandClient()
    {
        EXPECT_CALL(mock_terminal, cout).WillRepeatedly(ReturnRef(cout));
        EXPECT_CALL(mock_terminal, cerr).WillRepeatedly(ReturnRef(cerr));
        EXPECT_CALL(mock_terminal, cin).WillRepeatedly(ReturnRef(cin));

        {
            InSequence s;

            EXPECT_CALL(mock_terminal, set_cin_echo(false)).Times(1);
            EXPECT_CALL(mock_terminal, set_cin_echo(true)).Times(1);
        }
    }

    std::ostringstream cerr, cout;
    std::istringstream cin;
    mpt::MockTerminal mock_terminal;
};

TEST_F(AuthenticateCommandClient, authenticateCmdAcceptsEnteredPassphrase)
{
    const std::string passphrase{"foo"};

    cin.str(passphrase + "\n");

    EXPECT_CALL(mock_daemon, authenticate(_, _, _)).WillOnce([&passphrase](auto, const auto request, auto) {
        EXPECT_EQ(request->passphrase(), passphrase);
        return grpc::Status{};
    });

    EXPECT_EQ(setup_client_and_run({"authenticate"}, mock_terminal), mp::ReturnCode::Ok);
}

TEST_F(AuthenticateCommandClient, authenticateCmdNoPassphraseEnteredReturnsError)
{
    cin.str("\n");

    EXPECT_EQ(setup_client_and_run({"authenticate"}, mock_terminal), mp::ReturnCode::CommandLineError);

    EXPECT_EQ(cerr.str(), "No passphrase given\n");
}

TEST_F(AuthenticateCommandClient, authenticateCmdNoPassphrasePrompterFailsReturnsError)
{
    cin.clear();

    EXPECT_EQ(setup_client_and_run({"authenticate"}, mock_terminal), mp::ReturnCode::CommandLineError);

    EXPECT_EQ(cerr.str(), "Failed to read value\n");
}

const std::vector<std::string> timeout_commands{"launch", "start", "restart", "shell"};
const std::vector<std::string> valid_timeouts{"120", "1234567"};
const std::vector<std::string> invalid_timeouts{"-1", "0", "a", "3min", "15.51", ""};

struct TimeoutCorrectSuite : Client, WithParamInterface<std::tuple<std::string, std::string>>
{
};

TEST_P(TimeoutCorrectSuite, cmds_with_timeout_ok)
{
    const auto& [command, timeout] = GetParam();

    EXPECT_CALL(mock_daemon, launch).Times(AtMost(1));
    EXPECT_CALL(mock_daemon, start).Times(AtMost(1));
    EXPECT_CALL(mock_daemon, restart).Times(AtMost(1));
    EXPECT_CALL(mock_daemon, ssh_info).Times(AtMost(1));
    EXPECT_THAT(send_command({command, "--timeout", timeout}), Eq(mp::ReturnCode::Ok));
}

INSTANTIATE_TEST_SUITE_P(Client, TimeoutCorrectSuite, Combine(ValuesIn(timeout_commands), ValuesIn(valid_timeouts)));

struct TimeoutNullSuite : Client, WithParamInterface<std::string>
{
};

TEST_P(TimeoutNullSuite, cmds_with_timeout_null_bad)
{
    EXPECT_THAT(send_command({GetParam(), "--timeout"}), Eq(mp::ReturnCode::CommandLineError));
}

INSTANTIATE_TEST_SUITE_P(Client, TimeoutNullSuite, ValuesIn(timeout_commands));

struct TimeoutInvalidSuite : Client, WithParamInterface<std::tuple<std::string, std::string>>
{
};

TEST_P(TimeoutInvalidSuite, cmds_with_invalid_timeout_bad)
{
    std::stringstream cerr_stream;
    const auto& [command, timeout] = GetParam();

    EXPECT_THAT(send_command({command, "--timeout", timeout}, trash_stream, cerr_stream),
                Eq(mp::ReturnCode::CommandLineError));

    EXPECT_EQ(cerr_stream.str(), "error: --timeout value has to be a positive integer\n");
}

INSTANTIATE_TEST_SUITE_P(Client, TimeoutInvalidSuite, Combine(ValuesIn(timeout_commands), ValuesIn(invalid_timeouts)));

struct TimeoutSuite : Client, WithParamInterface<std::string>
{
    void SetUp() override
    {
        Client::SetUp();

        ON_CALL(mock_daemon, launch).WillByDefault(request_sleeper<mp::LaunchRequest, mp::LaunchReply>);
        ON_CALL(mock_daemon, start).WillByDefault(request_sleeper<mp::StartRequest, mp::StartReply>);
        ON_CALL(mock_daemon, restart).WillByDefault(request_sleeper<mp::RestartRequest, mp::RestartReply>);
        ON_CALL(mock_daemon, ssh_info).WillByDefault(request_sleeper<mp::SSHInfoRequest, mp::SSHInfoReply>);
    }

    template <typename RequestType, typename ReplyType>
    static grpc::Status request_sleeper(grpc::ServerContext* context, const RequestType* request,
                                        grpc::ServerWriter<ReplyType>* response)
    {
        std::this_thread::sleep_for(std::chrono::seconds(2));
        return grpc::Status::OK;
    }
};

TEST_P(TimeoutSuite, command_exits_on_timeout)
{
    auto [mock_utils, guard] = mpt::MockUtils::inject();

    EXPECT_CALL(mock_daemon, launch).Times(AtMost(1));
    EXPECT_CALL(mock_daemon, start).Times(AtMost(1));
    EXPECT_CALL(mock_daemon, restart).Times(AtMost(1));
    EXPECT_CALL(mock_daemon, ssh_info).Times(AtMost(1));
    EXPECT_CALL(*mock_utils, exit(mp::timeout_exit_code));

    send_command({GetParam(), "--timeout", "1"});
}

TEST_P(TimeoutSuite, command_completes_without_timeout)
{
    EXPECT_CALL(mock_daemon, launch).Times(AtMost(1));
    EXPECT_CALL(mock_daemon, start).Times(AtMost(1));
    EXPECT_CALL(mock_daemon, restart).Times(AtMost(1));
    EXPECT_CALL(mock_daemon, ssh_info).Times(AtMost(1));

    EXPECT_EQ(send_command({GetParam(), "--timeout", "5"}), mp::ReturnCode::Ok);
}

INSTANTIATE_TEST_SUITE_P(Client, TimeoutSuite, ValuesIn(timeout_commands));

struct ClientLogMessageSuite : Client, WithParamInterface<std::vector<std::string>>
{
    void SetUp() override
    {
        Client::SetUp();

        ON_CALL(mock_daemon, launch).WillByDefault(reply_log_message<mp::LaunchReply>);
        ON_CALL(mock_daemon, mount).WillByDefault(reply_log_message<mp::MountReply>);
        ON_CALL(mock_daemon, start).WillByDefault(reply_log_message<mp::StartReply>);
        ON_CALL(mock_daemon, version).WillByDefault(reply_log_message<mp::VersionReply>);
    }

    template <typename ReplyType>
    static grpc::Status reply_log_message(Unused, Unused, grpc::ServerWriter<ReplyType>* response)
    {
        ReplyType reply;
        reply.set_log_line(log_message);

        response->Write(reply);
        return grpc::Status{};
    }

    static constexpr auto log_message = "This is a fake log message";
};

TEST_P(ClientLogMessageSuite, clientPrintsOutExpectedLogMessage)
{
    EXPECT_CALL(mock_daemon, launch).Times(AtMost(1));
    EXPECT_CALL(mock_daemon, mount).Times(AtMost(1));
    EXPECT_CALL(mock_daemon, start).Times(AtMost(1));
    EXPECT_CALL(mock_daemon, version).Times(AtMost(1));

    std::stringstream cerr_stream;

    send_command(GetParam(), trash_stream, cerr_stream);

    EXPECT_EQ(cerr_stream.str(), log_message);
}

INSTANTIATE_TEST_SUITE_P(Client, ClientLogMessageSuite,
                         Values(std::vector<std::string>{"launch"},
                                std::vector<std::string>{"mount", "..", "test-vm:test"},
                                std::vector<std::string>{"start"}, std::vector<std::string>{"version"}));

auto info_function = [](grpc::ServerContext*, const mp::InfoRequest* request,
                        grpc::ServerWriter<mp::InfoReply>* response) {
    mp::InfoReply info_reply;

    if (request->instance_names().instance_name(0) == "primary")
    {
        auto vm_info = info_reply.add_info();
        vm_info->set_name("primary");
        vm_info->mutable_instance_status()->set_status(mp::InstanceStatus::RUNNING);

        response->Write(info_reply);

        return grpc::Status{};
    }
    else
        return grpc::Status{grpc::StatusCode::INVALID_ARGUMENT, "msg"};
};

TEST_F(ClientAlias, alias_creates_alias)
{
    EXPECT_CALL(mock_daemon, info(_, _, _)).Times(AtMost(1)).WillRepeatedly(info_function);

    populate_db_file(AliasesVector{{"an_alias", {"an_instance", "a_command"}}});

    EXPECT_EQ(send_command({"alias", "primary:another_command", "another_alias"}), mp::ReturnCode::Ok);

    std::stringstream cout_stream;
    send_command({"aliases", "--format=csv"}, cout_stream);

    EXPECT_THAT(cout_stream.str(), "Alias,Instance,Command\nan_alias,an_instance,a_command\nanother_alias,"
                                   "primary,another_command\n");
}

struct ClientAliasNameSuite : public ClientAlias,
                              public WithParamInterface<std::tuple<std::string /* command */, std::string /* path */>>
{
};

TEST_P(ClientAliasNameSuite, creates_correct_default_alias_name)
{
    const auto& [command, path] = GetParam();

    EXPECT_CALL(mock_daemon, info(_, _, _)).Times(AtMost(1)).WillRepeatedly(info_function);

    std::vector<std::string> arguments{"alias"};
    arguments.push_back(fmt::format("primary:{}{}", path, command));

    EXPECT_EQ(send_command(arguments), mp::ReturnCode::Ok);

    std::stringstream cout_stream;
    send_command({"aliases", "--format=csv"}, cout_stream);

    EXPECT_THAT(cout_stream.str(), fmt::format("Alias,Instance,Command\n"
                                               "{},primary,{}{}\n",
                                               command, path, command));
}

INSTANTIATE_TEST_SUITE_P(ClientAlias, ClientAliasNameSuite,
                         Combine(Values("command", "com.mand", "com.ma.nd"),
                                 Values("", "/", "./", "./relative/", "/absolute/", "../more/relative/")));

TEST_F(ClientAlias, fails_if_cannot_write_script)
{
    EXPECT_CALL(*mock_platform, create_alias_script(_, _)).Times(1).WillRepeatedly(Throw(std::runtime_error("aaa")));

    EXPECT_CALL(mock_daemon, info(_, _, _)).Times(AtMost(1)).WillRepeatedly(info_function);

    std::stringstream cerr_stream;
    EXPECT_EQ(send_command({"alias", "primary:command"}, trash_stream, cerr_stream), mp::ReturnCode::CommandLineError);
    EXPECT_EQ(cerr_stream.str(), "Error when creating script for alias: aaa\n");

    std::stringstream cout_stream;
    send_command({"aliases", "--format=csv"}, cout_stream);

    EXPECT_THAT(cout_stream.str(), "Alias,Instance,Command\n");
}

TEST_F(ClientAlias, alias_does_not_overwrite_alias)
{
    EXPECT_CALL(mock_daemon, info(_, _, _)).Times(AtMost(1)).WillRepeatedly(info_function);

    populate_db_file(AliasesVector{{"an_alias", {"an_instance", "a_command"}}});

    std::stringstream cerr_stream;
    EXPECT_EQ(send_command({"alias", "primary:another_command", "an_alias"}, trash_stream, cerr_stream),
              mp::ReturnCode::CommandLineError);
    EXPECT_EQ(cerr_stream.str(), "Alias 'an_alias' already exists\n");

    std::stringstream cout_stream;
    send_command({"aliases", "--format=csv"}, cout_stream);

    EXPECT_THAT(cout_stream.str(), "Alias,Instance,Command\nan_alias,an_instance,a_command\n");
}

struct ArgumentCheckTestsuite
    : public ClientAlias,
      public WithParamInterface<std::tuple<std::vector<std::string>, mp::ReturnCode, std::string, std::string>>
{
};

TEST_P(ArgumentCheckTestsuite, answers_correctly)
{
    auto [arguments, expected_return_code, expected_cout, expected_cerr] = GetParam();

    EXPECT_CALL(mock_daemon, info(_, _, _)).Times(AtMost(1)).WillRepeatedly(info_function);

    std::stringstream cout_stream, cerr_stream;
    EXPECT_EQ(send_command(arguments, cout_stream, cerr_stream), expected_return_code);

    EXPECT_THAT(cout_stream.str(), HasSubstr(expected_cout));
    EXPECT_EQ(cerr_stream.str(), expected_cerr);
}

INSTANTIATE_TEST_SUITE_P(
    Client, ArgumentCheckTestsuite,
    Values(std::make_tuple(std::vector<std::string>{"alias"}, mp::ReturnCode::CommandLineError, "",
                           "Wrong number of arguments given\n"),
           std::make_tuple(std::vector<std::string>{"alias", "instance", "command", "alias_name"},
                           mp::ReturnCode::CommandLineError, "", "Wrong number of arguments given\n"),
           std::make_tuple(std::vector<std::string>{"alias", "instance", "alias_name"},
                           mp::ReturnCode::CommandLineError, "", "No command given\n"),
           std::make_tuple(std::vector<std::string>{"alias", "primary:command", "alias_name"}, mp::ReturnCode::Ok,
                           "You'll need to add", ""),
           std::make_tuple(std::vector<std::string>{"alias", "primary:command"}, mp::ReturnCode::Ok,
                           "You'll need to add", ""),
           std::make_tuple(std::vector<std::string>{"alias", ":command"}, mp::ReturnCode::CommandLineError, "",
                           "No instance name given\n"),
           std::make_tuple(std::vector<std::string>{"alias", ":command", "alias_name"},
                           mp::ReturnCode::CommandLineError, "", "No instance name given\n"),
           std::make_tuple(std::vector<std::string>{"alias", "primary:command", "relative/alias_name"},
                           mp::ReturnCode::CommandLineError, "", "Alias has to be a valid filename\n"),
           std::make_tuple(std::vector<std::string>{"alias", "primary:command", "/absolute/alias_name"},
                           mp::ReturnCode::CommandLineError, "", "Alias has to be a valid filename\n"),
           std::make_tuple(std::vector<std::string>{"alias", "primary:command", "weird alias_name"}, mp::ReturnCode::Ok,
                           "You'll need to add", ""),
           std::make_tuple(std::vector<std::string>{"alias", "primary:command", "com.mand"}, mp::ReturnCode::Ok,
                           "You'll need to add", ""),
           std::make_tuple(std::vector<std::string>{"alias", "primary:command", "com.ma.nd"}, mp::ReturnCode::Ok,
                           "You'll need to add", "")));

TEST_F(ClientAlias, empty_aliases)
{
    std::stringstream cout_stream;
    send_command({"aliases"}, cout_stream);

    EXPECT_THAT(cout_stream.str(), "No aliases defined.\n");
}

TEST_F(ClientAlias, bad_aliases_format)
{
    std::stringstream cerr_stream;
    send_command({"aliases", "--format", "wrong"}, trash_stream, cerr_stream);

    EXPECT_EQ(cerr_stream.str(), "Invalid format type given.\n");
}

TEST_F(ClientAlias, too_many_aliases_arguments)
{
    std::stringstream cerr_stream;
    send_command({"aliases", "bad_argument"}, trash_stream, cerr_stream);

    EXPECT_EQ(cerr_stream.str(), "This command takes no arguments\n");
}

TEST_F(ClientAlias, execute_existing_alias)
{
    populate_db_file(AliasesVector{{"some_alias", {"some_instance", "some_command"}}});

    EXPECT_CALL(mock_daemon, ssh_info(_, _, _));

    EXPECT_EQ(send_command({"some_alias"}), mp::ReturnCode::Ok);
}

TEST_F(ClientAlias, execute_unexisting_alias)
{
    populate_db_file(AliasesVector{{"some_alias", {"some_instance", "some_command"}}});

    EXPECT_CALL(mock_daemon, ssh_info(_, _, _)).Times(0);

    std::stringstream cout_stream;
    EXPECT_EQ(send_command({"other_undefined_alias"}, cout_stream), mp::ReturnCode::CommandLineError);
    EXPECT_THAT(cout_stream.str(), HasSubstr("Unknown command or alias"));
}

TEST_F(ClientAlias, execute_alias_with_arguments)
{
    populate_db_file(AliasesVector{{"some_alias", {"some_instance", "some_command"}}});

    EXPECT_CALL(mock_daemon, ssh_info(_, _, _));

    EXPECT_EQ(send_command({"some_alias", "some_argument"}), mp::ReturnCode::Ok);
}

TEST_F(ClientAlias, fails_executing_alias_without_separator)
{
    populate_db_file(AliasesVector{{"some_alias", {"some_instance", "some_command"}}});

    EXPECT_CALL(mock_daemon, ssh_info(_, _, _)).Times(0);

    std::stringstream cerr_stream;
    EXPECT_EQ(send_command({"some_alias", "--some-option"}, trash_stream, cerr_stream),
              mp::ReturnCode::CommandLineError);
    EXPECT_THAT(cerr_stream.str(), HasSubstr("<alias> --"));
}

TEST_F(ClientAlias, alias_refuses_creation_unexisting_instance)
{
    EXPECT_CALL(mock_daemon, info(_, _, _)).Times(AtMost(1)).WillRepeatedly(info_function);

    populate_db_file(AliasesVector{{"an_alias", {"an_instance", "a_command"}}});

    std::stringstream cout_stream, cerr_stream;
    send_command({"alias", "foo:another_command", "another_alias"}, cout_stream, cerr_stream);

    EXPECT_EQ(cout_stream.str(), "");
    EXPECT_EQ(cerr_stream.str(), "Instance 'foo' does not exist\n");

    send_command({"aliases", "--format=csv"}, cout_stream);

    EXPECT_THAT(cout_stream.str(), "Alias,Instance,Command\nan_alias,an_instance,a_command\n");
}

TEST_F(ClientAlias, alias_refuses_creation_rpc_error)
{
    EXPECT_CALL(mock_daemon, info(_, _, _)).WillOnce(Return(grpc::Status{grpc::StatusCode::NOT_FOUND, "msg"}));

    populate_db_file(AliasesVector{{"an_alias", {"an_instance", "a_command"}}});

    std::stringstream cout_stream, cerr_stream;
    send_command({"alias", "foo:another_command", "another_alias"}, cout_stream, cerr_stream);

    EXPECT_EQ(cout_stream.str(), "");
    EXPECT_EQ(cerr_stream.str(), "Error retrieving list of instances\n");

    send_command({"aliases", "--format=csv"}, cout_stream);

    EXPECT_THAT(cout_stream.str(), "Alias,Instance,Command\nan_alias,an_instance,a_command\n");
}

TEST_F(ClientAlias, unalias_removes_existing_alias)
{
    populate_db_file(AliasesVector{{"an_alias", {"an_instance", "a_command"}},
                                   {"another_alias", {"another_instance", "another_command"}}});

    EXPECT_EQ(send_command({"unalias", "another_alias"}), mp::ReturnCode::Ok);

    std::stringstream cout_stream;
    send_command({"aliases", "--format=csv"}, cout_stream);

    EXPECT_THAT(cout_stream.str(), "Alias,Instance,Command\nan_alias,an_instance,a_command\n");
}

TEST_F(ClientAlias, unalias_succeeds_even_if_script_cannot_be_removed)
{
    EXPECT_CALL(*mock_platform, remove_alias_script(_)).Times(1).WillRepeatedly(Throw(std::runtime_error("bbb")));

    populate_db_file(AliasesVector{{"an_alias", {"an_instance", "a_command"}},
                                   {"another_alias", {"another_instance", "another_command"}}});

    std::stringstream cerr_stream;
    EXPECT_EQ(send_command({"unalias", "another_alias"}, trash_stream, cerr_stream), mp::ReturnCode::Ok);
    EXPECT_THAT(cerr_stream.str(), Eq("Warning: 'bbb' when removing alias script for another_alias\n"));

    std::stringstream cout_stream;
    send_command({"aliases", "--format=csv"}, cout_stream);

    EXPECT_THAT(cout_stream.str(), "Alias,Instance,Command\nan_alias,an_instance,a_command\n");
}

TEST_F(ClientAlias, unalias_does_not_remove_unexisting_alias)
{
    populate_db_file(AliasesVector{{"an_alias", {"an_instance", "a_command"}},
                                   {"another_alias", {"another_instance", "another_command"}}});

    std::stringstream cerr_stream;
    EXPECT_EQ(send_command({"unalias", "unexisting_alias"}, trash_stream, cerr_stream),
              mp::ReturnCode::CommandLineError);
    EXPECT_EQ(cerr_stream.str(), "Alias 'unexisting_alias' does not exist\n");

    std::stringstream cout_stream;
    send_command({"aliases", "--format=csv"}, cout_stream);

    EXPECT_EQ(cout_stream.str(), "Alias,Instance,Command\nan_alias,an_instance,a_command\nanother_alias,"
                                 "another_instance,another_command\n");
}

TEST_F(ClientAlias, too_many_unalias_arguments)
{
    std::stringstream cerr_stream;
    send_command({"unalias", "alias_name", "other_argument"}, trash_stream, cerr_stream);

    EXPECT_EQ(cerr_stream.str(), "Wrong number of arguments given\n");
}

TEST_F(ClientAlias, fails_when_remove_backup_alias_file_fails)
{
    auto [mock_file_ops, guard] = mpt::MockFileOps::inject();

    EXPECT_CALL(*mock_file_ops, exists(_)).WillOnce(Return(false)).WillOnce(Return(true)).WillOnce(Return(true));
    EXPECT_CALL(*mock_file_ops, mkpath(_, _)).WillOnce(Return(true)); // mpu::create_temp_file_with_path()
    EXPECT_CALL(*mock_file_ops, open(_, _)).Times(2).WillRepeatedly(Return(true));
    EXPECT_CALL(*mock_file_ops, write(_, _)).WillOnce(Return(true));
    EXPECT_CALL(*mock_file_ops, remove(_)).WillOnce(Return(false));

    EXPECT_CALL(mock_daemon, info(_, _, _)).Times(AtMost(1)).WillRepeatedly(info_function);

    std::stringstream cerr_stream;
    send_command({"alias", "primary:command", "alias_name"}, trash_stream, cerr_stream);

    ASSERT_THAT(cerr_stream.str(), HasSubstr("cannot remove old aliases backup file "));
}

TEST_F(ClientAlias, fails_renaming_alias_file_fails)
{
    auto [mock_file_ops, guard] = mpt::MockFileOps::inject();

    EXPECT_CALL(*mock_file_ops, exists(_)).WillOnce(Return(false)).WillOnce(Return(true)).WillOnce(Return(false));
    EXPECT_CALL(*mock_file_ops, mkpath(_, _)).WillOnce(Return(true)); // mpu::create_temp_file_with_path()
    EXPECT_CALL(*mock_file_ops, open(_, _)).Times(2).WillRepeatedly(Return(true));
    EXPECT_CALL(*mock_file_ops, write(_, _)).WillOnce(Return(true));
    EXPECT_CALL(*mock_file_ops, rename(_, _)).WillOnce(Return(false));

    EXPECT_CALL(mock_daemon, info(_, _, _)).Times(AtMost(1)).WillRepeatedly(info_function);

    std::stringstream cerr_stream;
    send_command({"alias", "primary:command", "alias_name"}, trash_stream, cerr_stream);

    ASSERT_THAT(cerr_stream.str(), HasSubstr("cannot rename aliases config to "));
}

TEST_F(ClientAlias, fails_creating_alias_file_fails)
{
    auto [mock_file_ops, guard] = mpt::MockFileOps::inject();

    EXPECT_CALL(*mock_file_ops, exists(_)).WillOnce(Return(false)).WillOnce(Return(false));
    EXPECT_CALL(*mock_file_ops, mkpath(_, _)).WillOnce(Return(true)); // mpu::create_temp_file_with_path()
    EXPECT_CALL(*mock_file_ops, open(_, _)).Times(2).WillRepeatedly(Return(true));
    EXPECT_CALL(*mock_file_ops, write(_, _)).WillOnce(Return(true));
    EXPECT_CALL(*mock_file_ops, rename(_, _)).WillOnce(Return(false));

    EXPECT_CALL(mock_daemon, info(_, _, _)).Times(AtMost(1)).WillRepeatedly(info_function);

    std::stringstream cerr_stream;
    send_command({"alias", "primary:command", "alias_name"}, trash_stream, cerr_stream);

    ASSERT_THAT(cerr_stream.str(), HasSubstr("cannot create aliases config file "));
}

TEST_F(ClientAlias, creating_first_alias_displays_message)
{
    EXPECT_CALL(mock_daemon, info(_, _, _)).WillOnce(info_function);

    std::stringstream cout_stream;
    EXPECT_EQ(send_command({"alias", "primary:a_command", "an_alias"}, cout_stream), mp::ReturnCode::Ok);

    EXPECT_THAT(cout_stream.str(), HasSubstr("You'll need to add "));
}

TEST_F(ClientAlias, creating_first_alias_does_not_display_message_if_path_is_set)
{
    EXPECT_CALL(mock_daemon, info(_, _, _)).WillOnce(info_function);

    auto path = qgetenv("PATH");
#ifdef MULTIPASS_PLATFORM_WINDOWS
    path += ';';
#else
    path += ':';
#endif
    path += MP_PLATFORM.get_alias_scripts_folder().path().toUtf8();
    const auto env_scope = mpt::SetEnvScope{"PATH", path};

    std::stringstream cout_stream;
    EXPECT_EQ(send_command({"alias", "primary:a_command", "an_alias"}, cout_stream), mp::ReturnCode::Ok);

    EXPECT_THAT(cout_stream.str(), Eq(""));
}

TEST_F(ClientAlias, fails_when_name_clashes_with_command_alias)
{
    EXPECT_CALL(mock_daemon, info(_, _, _)).Times(AtMost(1)).WillRepeatedly(info_function);

    std::stringstream cerr_stream;
    send_command({"alias", "primary:command", "ls"}, trash_stream, cerr_stream);

    ASSERT_THAT(cerr_stream.str(), Eq("Alias name 'ls' clashes with a command name\n"));
}

TEST_F(ClientAlias, fails_when_name_clashes_with_command_name)
{
    EXPECT_CALL(mock_daemon, info(_, _, _)).Times(AtMost(1)).WillRepeatedly(info_function);

    std::stringstream cerr_stream;
    send_command({"alias", "primary:command", "list"}, trash_stream, cerr_stream);

    ASSERT_THAT(cerr_stream.str(), Eq("Alias name 'list' clashes with a command name\n"));
}
} // namespace<|MERGE_RESOLUTION|>--- conflicted
+++ resolved
@@ -287,16 +287,10 @@
     mpt::StubCertStore cert_store;
     StrictMock<MockDaemonRpc> mock_daemon{server_address, *daemon_cert_provider,
                                           &cert_store}; // strict to fail on unexpected calls and play well with sharing
-<<<<<<< HEAD
     mpt::MockSettings::GuardedMock mock_settings_injection = mpt::MockSettings::inject();
     mpt::MockSettings& mock_settings = *mock_settings_injection.first;
-    static std::stringstream trash_stream; // this may have contents (that we don't care about)
+    inline static std::stringstream trash_stream; // this may have contents (that we don't care about)
     static constexpr char petenv_name[] = "the-petenv";
-=======
-    mpt::MockSettings& mock_settings = mpt::MockSettings::mock_instance(); /* although this is shared, expectations are
-                                                                              reset at the end of each test */
-    inline static std::stringstream trash_stream{}; // this may have contents (that we don't care about)
->>>>>>> 9056c2cd
 };
 
 struct ClientAlias : public Client, public FakeAliasConfig
